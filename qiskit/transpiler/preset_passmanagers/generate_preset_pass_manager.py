--- conflicted
+++ resolved
@@ -69,14 +69,8 @@
     function internally builds and uses.
 
     The target constraints for the pass manager construction can be specified through a :class:`.Target`
-<<<<<<< HEAD
-    instance, a :class:`.BackendV1` or :class:`.BackendV2` instance, or via loose constraints
+    instance, a :class:`.BackendV2` instance, or via loose constraints
     (``basis_gates``, ``coupling_map``, or ``dt``).
-=======
-    instance, a :class:`.BackendV2` instance, or via loose constraints
-    (``basis_gates``, ``coupling_map``, ``instruction_durations``,
-    ``dt`` or ``timing_constraints``).
->>>>>>> 2ec8f8f6
     The order of priorities for target constraints works as follows: if a ``target``
     input is provided, it will take priority over any ``backend`` input or loose constraints.
     If a ``backend`` is provided together with any loose constraint
@@ -86,25 +80,13 @@
     the priority is assigned to that specific constraint input or another input
     (`target`/`backend(V1)`/`backend(V2)`).
 
-<<<<<<< HEAD
-    ============================ ========= ======================== =======================
-    User Provided                target    backend(V1)              backend(V2)
-    ============================ ========= ======================== =======================
-    **basis_gates**              target    basis_gates              basis_gates
-    **coupling_map**             target    coupling_map             coupling_map
-    **dt**                       target    dt                       dt
-    ============================ ========= ======================== =======================
-=======
     ============================ ========= ========================
     User Provided                target    backend(V2)
     ============================ ========= ========================
     **basis_gates**              target    basis_gates
     **coupling_map**             target    coupling_map
-    **instruction_durations**    target    instruction_durations
     **dt**                       target    dt
-    **timing_constraints**       target    timing_constraints
     ============================ ========= ========================
->>>>>>> 2ec8f8f6
 
     Args:
         optimization_level (int): The optimization level to generate a
