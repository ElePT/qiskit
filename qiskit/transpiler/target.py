# This code is part of Qiskit.
#
# (C) Copyright IBM 2021, 2023.
#
# This code is licensed under the Apache License, Version 2.0. You may
# obtain a copy of this license in the LICENSE.txt file in the root directory
# of this source tree or at http://www.apache.org/licenses/LICENSE-2.0.
#
# Any modifications or derivative works of this code must retain this
# copyright notice, and modified files need to carry a notice indicating
# that they have been altered from the originals.

# pylint: disable=too-many-return-statements

"""
A target object represents the minimum set of information the transpiler needs
from a backend
"""

from __future__ import annotations

import itertools
import warnings

from typing import Optional, List, Any
from collections.abc import Mapping
import io
import logging
import inspect

import rustworkx as rx

# import target class from the rust side
from qiskit._accelerate.target import (
    BaseTarget,
    BaseInstructionProperties,
)

from qiskit.circuit.library.standard_gates import get_standard_gate_name_mapping
from qiskit.circuit.duration import duration_in_dt
from qiskit.transpiler.coupling import CouplingMap
from qiskit.transpiler.exceptions import TranspilerError
from qiskit.transpiler.instruction_durations import InstructionDurations
from qiskit.transpiler.timing_constraints import TimingConstraints
<<<<<<< HEAD
from qiskit.pulse.exceptions import PulseError, UnassignedDurationError
from qiskit.exceptions import QiskitError
=======
from qiskit.providers.exceptions import BackendPropertyError
>>>>>>> 5184ca43

# import QubitProperties here to provide convenience alias for building a
# full target
from qiskit.providers.backend import QubitProperties  # pylint: disable=unused-import
<<<<<<< HEAD
from qiskit.utils.deprecate_pulse import deprecate_pulse_dependency, deprecate_pulse_arg
=======
from qiskit.providers.models.backendproperties import BackendProperties
from qiskit.utils import deprecate_func
>>>>>>> 5184ca43

logger = logging.getLogger(__name__)


class InstructionProperties(BaseInstructionProperties):
    """A representation of the properties of a gate implementation.

    This class provides the optional properties that a backend can provide
    about an instruction. These represent the set that the transpiler can
    currently work with if present. However, if your backend provides additional
    properties for instructions you should subclass this to add additional
    custom attributes for those custom/additional properties by the backend.
    """

    def __new__(  # pylint: disable=keyword-arg-before-vararg
        cls,
        duration=None,  # pylint: disable=keyword-arg-before-vararg
        error=None,  # pylint: disable=keyword-arg-before-vararg
        *args,  # pylint: disable=unused-argument
        **kwargs,  # pylint: disable=unused-argument
    ):
        return super(InstructionProperties, cls).__new__(  # pylint: disable=too-many-function-args
            cls, duration, error
        )

    def __init__(
        self,
        duration: float | None = None,  # pylint: disable=unused-argument
        error: float | None = None,  # pylint: disable=unused-argument
    ):
        """Create a new ``InstructionProperties`` object

        Args:
            duration: The duration, in seconds, of the instruction on the
                specified set of qubits
            error: The average error rate for the instruction on the specified
                set of qubits.
        """
        super().__init__()

    def __repr__(self):
        return f"InstructionProperties(duration={self.duration}, error={self.error})"


class Target(BaseTarget):
    """
    The intent of the ``Target`` object is to inform Qiskit's compiler about
    the constraints of a particular backend so the compiler can compile an
    input circuit to something that works and is optimized for a device. It
    currently contains a description of instructions on a backend and their
    properties as well as some timing information. However, this exact
    interface may evolve over time as the needs of the compiler change. These
    changes will be done in a backwards compatible and controlled manner when
    they are made (either through versioning, subclassing, or mixins) to add
    on to the set of information exposed by a target.

    As a basic example, let's assume backend has two qubits, supports
    :class:`~qiskit.circuit.library.UGate` on both qubits and
    :class:`~qiskit.circuit.library.CXGate` in both directions. To model this
    you would create the target like::

        from qiskit.transpiler import Target, InstructionProperties
        from qiskit.circuit.library import UGate, CXGate
        from qiskit.circuit import Parameter

        gmap = Target()
        theta = Parameter('theta')
        phi = Parameter('phi')
        lam = Parameter('lambda')
        u_props = {
            (0,): InstructionProperties(duration=5.23e-8, error=0.00038115),
            (1,): InstructionProperties(duration=4.52e-8, error=0.00032115),
        }
        gmap.add_instruction(UGate(theta, phi, lam), u_props)
        cx_props = {
            (0,1): InstructionProperties(duration=5.23e-7, error=0.00098115),
            (1,0): InstructionProperties(duration=4.52e-7, error=0.00132115),
        }
        gmap.add_instruction(CXGate(), cx_props)

    Each instruction in the ``Target`` is indexed by a unique string name that uniquely
    identifies that instance of an :class:`~qiskit.circuit.Instruction` object in
    the Target. There is a 1:1 mapping between a name and an
    :class:`~qiskit.circuit.Instruction` instance in the target and each name must
    be unique. By default, the name is the :attr:`~qiskit.circuit.Instruction.name`
    attribute of the instruction, but can be set to anything. This lets a single
    target have multiple instances of the same instruction class with different
    parameters. For example, if a backend target has two instances of an
    :class:`~qiskit.circuit.library.RXGate` one is parameterized over any theta
    while the other is tuned up for a theta of pi/6 you can add these by doing something
    like::

        import math

        from qiskit.transpiler import Target, InstructionProperties
        from qiskit.circuit.library import RXGate
        from qiskit.circuit import Parameter

        target = Target()
        theta = Parameter('theta')
        rx_props = {
            (0,): InstructionProperties(duration=5.23e-8, error=0.00038115),
        }
        target.add_instruction(RXGate(theta), rx_props)
        rx_30_props = {
            (0,): InstructionProperties(duration=1.74e-6, error=.00012)
        }
        target.add_instruction(RXGate(math.pi / 6), rx_30_props, name='rx_30')

    Then in the ``target`` object accessing by ``rx_30`` will get the fixed
    angle :class:`~qiskit.circuit.library.RXGate` while ``rx`` will get the
    parameterized :class:`~qiskit.circuit.library.RXGate`.

    .. note::

        This class assumes that qubit indices start at 0 and are a contiguous
        set if you want a submapping the bits will need to be reindexed in
        a new``Target`` object.

    .. note::

        This class only supports additions of gates, qargs, and qubits.
        If you need to remove one of these the best option is to iterate over
        an existing object and create a new subset (or use one of the methods
        to do this). The object internally caches different views and these
        would potentially be invalidated by removals.
    """

    __slots__ = (
        "_gate_map",
        "_coupling_graph",
        "_instruction_durations",
        "_instruction_schedule_map",
    )

    def __new__(  # pylint: disable=keyword-arg-before-vararg
        cls,
        description: str | None = None,
        num_qubits: int = 0,
        dt: float | None = None,
        granularity: int = 1,
        min_length: int = 1,
        pulse_alignment: int = 1,
        acquire_alignment: int = 1,
        qubit_properties: list | None = None,
        concurrent_measurements: list | None = None,
        *args,  # pylint: disable=unused-argument disable=keyword-arg-before-vararg
        **kwargs,  # pylint: disable=unused-argument
    ):
        """
        Create a new ``Target`` object

        Args:
            description (str): An optional string to describe the Target.
            num_qubits (int): An optional int to specify the number of qubits
                the backend target has. If not set it will be implicitly set
                based on the qargs when :meth:`~qiskit.Target.add_instruction`
                is called. Note this must be set if the backend target is for a
                noiseless simulator that doesn't have constraints on the
                instructions so the transpiler knows how many qubits are
                available.
            dt (float): The system time resolution of input signals in seconds
            granularity (int): An integer value representing minimum pulse gate
                resolution in units of ``dt``. A user-defined pulse gate should
                have duration of a multiple of this granularity value.
            min_length (int): An integer value representing minimum pulse gate
                length in units of ``dt``. A user-defined pulse gate should be
                longer than this length.
            pulse_alignment (int): An integer value representing a time
                resolution of gate instruction starting time. Gate instruction
                should start at time which is a multiple of the alignment
                value.
            acquire_alignment (int): An integer value representing a time
                resolution of measure instruction starting time. Measure
                instruction should start at time which is a multiple of the
                alignment value.
            qubit_properties (list): A list of :class:`~.QubitProperties`
                objects defining the characteristics of each qubit on the
                target device. If specified the length of this list must match
                the number of qubits in the target, where the index in the list
                matches the qubit number the properties are defined for. If some
                qubits don't have properties available you can set that entry to
                ``None``
            concurrent_measurements(list): A list of sets of qubits that must be
                measured together. This must be provided
                as a nested list like ``[[0, 1], [2, 3, 4]]``.
        Raises:
            ValueError: If both ``num_qubits`` and ``qubit_properties`` are both
                defined and the value of ``num_qubits`` differs from the length of
                ``qubit_properties``.
        """
        if description is not None:
            description = str(description)
        return super(Target, cls).__new__(  # pylint: disable=too-many-function-args
            cls,
            description,
            num_qubits,
            dt,
            granularity,
            min_length,
            pulse_alignment,
            acquire_alignment,
            qubit_properties,
            concurrent_measurements,
        )

    def __init__(
        self,
        description=None,  # pylint: disable=unused-argument
        num_qubits=0,  # pylint: disable=unused-argument
        dt=None,  # pylint: disable=unused-argument
        granularity=1,  # pylint: disable=unused-argument
        min_length=1,  # pylint: disable=unused-argument
        pulse_alignment=1,  # pylint: disable=unused-argument
        acquire_alignment=1,  # pylint: disable=unused-argument
        qubit_properties=None,  # pylint: disable=unused-argument
        concurrent_measurements=None,  # pylint: disable=unused-argument
    ):
        # A nested mapping of gate name -> qargs -> properties
        self._gate_map = {}
        self._coupling_graph = None
        self._instruction_durations = None
        self._instruction_schedule_map = None

    def add_instruction(self, instruction, properties=None, name=None):
        """Add a new instruction to the :class:`~qiskit.transpiler.Target`

        As ``Target`` objects are strictly additive this is the primary method
        for modifying a ``Target``. Typically, you will use this to fully populate
        a ``Target`` before using it in :class:`~qiskit.providers.BackendV2`. For
        example::

            from qiskit.circuit.library import CXGate
            from qiskit.transpiler import Target, InstructionProperties

            target = Target()
            cx_properties = {
                (0, 1): None,
                (1, 0): None,
                (0, 2): None,
                (2, 0): None,
                (0, 3): None,
                (2, 3): None,
                (3, 0): None,
                (3, 2): None
            }
            target.add_instruction(CXGate(), cx_properties)

        Will add a :class:`~qiskit.circuit.library.CXGate` to the target with no
        properties (duration, error, etc) with the coupling edge list:
        ``(0, 1), (1, 0), (0, 2), (2, 0), (0, 3), (2, 3), (3, 0), (3, 2)``. If
        there are properties available for the instruction you can replace the
        ``None`` value in the properties dictionary with an
        :class:`~qiskit.transpiler.InstructionProperties` object. This pattern
        is repeated for each :class:`~qiskit.circuit.Instruction` the target
        supports.

        Args:
            instruction (Union[qiskit.circuit.Instruction, Type[qiskit.circuit.Instruction]]):
                The operation object to add to the map. If it's parameterized any value
                of the parameter can be set. Optionally for variable width
                instructions (such as control flow operations such as :class:`~.ForLoop` or
                :class:`~MCXGate`) you can specify the class. If the class is specified than the
                ``name`` argument must be specified. When a class is used the gate is treated as global
                and not having any properties set.
            properties (dict): A dictionary of qarg entries to an
                :class:`~qiskit.transpiler.InstructionProperties` object for that
                instruction implementation on the backend. Properties are optional
                for any instruction implementation, if there are no
                :class:`~qiskit.transpiler.InstructionProperties` available for the
                backend the value can be None. If there are no constraints on the
                instruction (as in a noiseless/ideal simulation) this can be set to
                ``{None, None}`` which will indicate it runs on all qubits (or all
                available permutations of qubits for multi-qubit gates). The first
                ``None`` indicates it applies to all qubits and the second ``None``
                indicates there are no
                :class:`~qiskit.transpiler.InstructionProperties` for the
                instruction. By default, if properties is not set it is equivalent to
                passing ``{None: None}``.
            name (str): An optional name to use for identifying the instruction. If not
                specified the :attr:`~qiskit.circuit.Instruction.name` attribute
                of ``gate`` will be used. All gates in the ``Target`` need unique
                names. Backends can differentiate between different
                parameterization of a single gate by providing a unique name for
                each (e.g. `"rx30"`, `"rx60", ``"rx90"`` similar to the example in the
                documentation for the :class:`~qiskit.transpiler.Target` class).
        Raises:
            AttributeError: If gate is already in map
            TranspilerError: If an operation class is passed in for ``instruction`` and no name
                is specified or ``properties`` is set.
        """
        is_class = inspect.isclass(instruction)
        if not is_class:
            instruction_name = name or instruction.name
        else:
            # Invalid to have class input without a name with characters set "" is not a valid name
            if not name:
                raise TranspilerError(
                    "A name must be specified when defining a supported global operation by class"
                )
            if properties is not None:
                raise TranspilerError(
                    "An instruction added globally by class can't have properties set."
                )
            instruction_name = name
        if properties is None or is_class:
            properties = {None: None}
        if instruction_name in self._gate_map:
            raise AttributeError(f"Instruction {instruction_name} is already in the target")
        super().add_instruction(instruction, instruction_name, properties)
        self._gate_map[instruction_name] = properties
        self._coupling_graph = None
        self._instruction_durations = None
        self._instruction_schedule_map = None

    def update_instruction_properties(self, instruction, qargs, properties):
        """Update the property object for an instruction qarg pair already in the Target

        Args:
            instruction (str): The instruction name to update
            qargs (tuple): The qargs to update the properties of
            properties (InstructionProperties): The properties to set for this instruction
        Raises:
            KeyError: If ``instruction`` or ``qarg`` are not in the target
        """
        super().update_instruction_properties(instruction, qargs, properties)
        self._gate_map[instruction][qargs] = properties
        self._instruction_durations = None
        self._instruction_schedule_map = None

    def qargs_for_operation_name(self, operation):
        """Get the qargs for a given operation name

        Args:
           operation (str): The operation name to get qargs for
        Returns:
            set: The set of qargs the gate instance applies to.
        """
        if None in self._gate_map[operation]:
            return None
        return self._gate_map[operation].keys()

    def durations(self):
        """Get an InstructionDurations object from the target

        Returns:
            InstructionDurations: The instruction duration represented in the
                target
        """
        if self._instruction_durations is not None:
            return self._instruction_durations
        out_durations = []
        for instruction, props_map in self._gate_map.items():
            for qarg, properties in props_map.items():
                if properties is not None and properties.duration is not None:
                    out_durations.append((instruction, list(qarg), properties.duration, "s"))
        self._instruction_durations = InstructionDurations(out_durations, dt=self.dt)
        return self._instruction_durations

    def timing_constraints(self):
        """Get an :class:`~qiskit.transpiler.TimingConstraints` object from the target

        Returns:
            TimingConstraints: The timing constraints represented in the ``Target``
        """
        return TimingConstraints(
            self.granularity, self.min_length, self.pulse_alignment, self.acquire_alignment
        )

    @property
    def operation_names(self):
        """Get the operation names in the target."""
        return self._gate_map.keys()

    @property
    def instructions(self):
        """Get the list of tuples (:class:`~qiskit.circuit.Instruction`, (qargs))
        for the target

        For globally defined variable width operations the tuple will be of the form
        ``(class, None)`` where class is the actual operation class that
        is globally defined.
        """
        return [
            (self._gate_name_map[op], qarg)
            for op, qargs in self._gate_map.items()
            for qarg in qargs
        ]

    def instruction_properties(self, index):
        """Get the instruction properties for a specific instruction tuple

        This method is to be used in conjunction with the
        :attr:`~qiskit.transpiler.Target.instructions` attribute of a
        :class:`~qiskit.transpiler.Target` object. You can use this method to quickly
        get the instruction properties for an element of
        :attr:`~qiskit.transpiler.Target.instructions` by using the index in that list.
        However, if you're not working with :attr:`~qiskit.transpiler.Target.instructions`
        directly it is likely more efficient to access the target directly via the name
        and qubits to get the instruction properties. For example, if
        :attr:`~qiskit.transpiler.Target.instructions` returned::

            [(XGate(), (0,)), (XGate(), (1,))]

        you could get the properties of the ``XGate`` on qubit 1 with::

            props = target.instruction_properties(1)

        but just accessing it directly via the name would be more efficient::

            props = target['x'][(1,)]

        (assuming the ``XGate``'s canonical name in the target is ``'x'``)
        This is especially true for larger targets as this will scale worse with the number
        of instruction tuples in a target.

        Args:
            index (int): The index of the instruction tuple from the
                :attr:`~qiskit.transpiler.Target.instructions` attribute. For, example
                if you want the properties from the third element in
                :attr:`~qiskit.transpiler.Target.instructions` you would set this to be ``2``.
        Returns:
            InstructionProperties: The instruction properties for the specified instruction tuple
        """
        instruction_properties = [
            inst_props for qargs in self._gate_map.values() for inst_props in qargs.values()
        ]
        return instruction_properties[index]

    def _build_coupling_graph(self):
        self._coupling_graph = rx.PyDiGraph(multigraph=False)
        if self.num_qubits is not None:
            self._coupling_graph.add_nodes_from([{} for _ in range(self.num_qubits)])
        for gate, qarg_map in self._gate_map.items():
            if qarg_map is None:
                if self._gate_name_map[gate].num_qubits == 2:
                    self._coupling_graph = None  # pylint: disable=attribute-defined-outside-init
                    return
                continue
            for qarg, properties in qarg_map.items():
                if qarg is None:
                    if self.operation_from_name(gate).num_qubits == 2:
                        self._coupling_graph = None
                        return
                    continue
                if len(qarg) == 1:
                    self._coupling_graph[qarg[0]] = (
                        properties  # pylint: disable=attribute-defined-outside-init
                    )
                elif len(qarg) == 2:
                    try:
                        edge_data = self._coupling_graph.get_edge_data(*qarg)
                        edge_data[gate] = properties
                    except rx.NoEdgeBetweenNodes:
                        self._coupling_graph.add_edge(*qarg, {gate: properties})
        qargs = self.qargs
        if self._coupling_graph.num_edges() == 0 and (
            qargs is None or any(x is None for x in qargs)
        ):
            self._coupling_graph = None  # pylint: disable=attribute-defined-outside-init

    def build_coupling_map(self, two_q_gate=None, filter_idle_qubits=False):
        """Get a :class:`~qiskit.transpiler.CouplingMap` from this target.

        If there is a mix of two qubit operations that have a connectivity
        constraint and those that are globally defined this will also return
        ``None`` because the globally connectivity means there is no constraint
        on the target. If you wish to see the constraints of the two qubit
        operations that have constraints you should use the ``two_q_gate``
        argument to limit the output to the gates which have a constraint.

        Args:
            two_q_gate (str): An optional gate name for a two qubit gate in
                the ``Target`` to generate the coupling map for. If specified the
                output coupling map will only have edges between qubits where
                this gate is present.
            filter_idle_qubits (bool): If set to ``True`` the output :class:`~.CouplingMap`
                will remove any qubits that don't have any operations defined in the
                target. Note that using this argument will result in an output
                :class:`~.CouplingMap` object which has holes in its indices
                which might differ from the assumptions of the class. The typical use
                case of this argument is to be paired with
                :meth:`.CouplingMap.connected_components` which will handle the holes
                as expected.
        Returns:
            CouplingMap: The :class:`~qiskit.transpiler.CouplingMap` object
                for this target. If there are no connectivity constraints in
                the target this will return ``None``.

        Raises:
            ValueError: If a non-two qubit gate is passed in for ``two_q_gate``.
            IndexError: If an Instruction not in the ``Target`` is passed in for
                ``two_q_gate``.
        """
        if self.qargs is None:
            return None
        if None not in self.qargs and any(len(x) > 2 for x in self.qargs):
            logger.warning(
                "This Target object contains multiqubit gates that "
                "operate on > 2 qubits. This will not be reflected in "
                "the output coupling map."
            )

        if two_q_gate is not None:
            coupling_graph = rx.PyDiGraph(multigraph=False)
            coupling_graph.add_nodes_from([None] * self.num_qubits)
            for qargs, properties in self[two_q_gate].items():
                if len(qargs) != 2:
                    raise ValueError(
                        f"Specified two_q_gate: {two_q_gate} is not a 2 qubit instruction"
                    )
                coupling_graph.add_edge(*qargs, {two_q_gate: properties})
            cmap = CouplingMap()
            cmap.graph = coupling_graph
            return cmap
        if self._coupling_graph is None:
            self._build_coupling_graph()
        # if there is no connectivity constraints in the coupling graph treat it as not
        # existing and return
        if self._coupling_graph is not None:
            cmap = CouplingMap()
            if filter_idle_qubits:
                cmap.graph = self._filter_coupling_graph()
            else:
                cmap.graph = self._coupling_graph.copy()
            return cmap
        else:
            return None

    def _filter_coupling_graph(self):
        has_operations = set(itertools.chain.from_iterable(x for x in self.qargs if x is not None))
        graph = self._coupling_graph.copy()
        to_remove = set(graph.node_indices()).difference(has_operations)
        if to_remove:
            graph.remove_nodes_from(list(to_remove))
        return graph

    def __iter__(self):
        return iter(self._gate_map)

    def __getitem__(self, key):
        return self._gate_map[key]

    def get(self, key, default=None):
        """Gets an item from the Target. If not found return a provided default or `None`."""
        try:
            return self[key]
        except KeyError:
            return default

    def __len__(self):
        return len(self._gate_map)

    def __contains__(self, item):
        return item in self._gate_map

    def keys(self):
        """Return the keys (operation_names) of the Target"""
        return self._gate_map.keys()

    def values(self):
        """Return the Property Map (qargs -> InstructionProperties) of every instruction in the Target"""
        return self._gate_map.values()

    def items(self):
        """Returns pairs of Gate names and its property map (str, dict[tuple, InstructionProperties])"""
        return self._gate_map.items()

    def __str__(self):
        output = io.StringIO()
        if self.description is not None:
            output.write(f"Target: {self.description}\n")
        else:
            output.write("Target\n")
        output.write(f"Number of qubits: {self.num_qubits}\n")
        output.write("Instructions:\n")
        for inst, qarg_props in self._gate_map.items():
            output.write(f"\t{inst}\n")
            for qarg, props in qarg_props.items():
                if qarg is None:
                    continue
                if props is None:
                    output.write(f"\t\t{qarg}\n")
                    continue
                prop_str_pieces = [f"\t\t{qarg}:\n"]
                duration = getattr(props, "duration", None)
                if duration is not None:
                    prop_str_pieces.append(f"\t\t\tDuration: {duration:g} sec.\n")
                error = getattr(props, "error", None)
                if error is not None:
                    prop_str_pieces.append(f"\t\t\tError Rate: {error:g}\n")
                extra_props = getattr(props, "properties", None)
                if extra_props is not None:
                    extra_props_pieces = [
                        f"\t\t\t\t{key}: {value}\n" for key, value in extra_props.items()
                    ]
                    extra_props_str = "".join(extra_props_pieces)
                    prop_str_pieces.append(f"\t\t\tExtra properties:\n{extra_props_str}\n")
                output.write("".join(prop_str_pieces))
        return output.getvalue()

    def __getstate__(self) -> dict:
        return {
            "_gate_map": self._gate_map,
            "coupling_graph": self._coupling_graph,
            "instruction_durations": self._instruction_durations,
            "instruction_schedule_map": self._instruction_schedule_map,
            "base": super().__getstate__(),
        }

    def __setstate__(self, state: tuple):
        self._gate_map = state["_gate_map"]
        self._coupling_graph = state["coupling_graph"]
        self._instruction_durations = state["instruction_durations"]
        self._instruction_schedule_map = state["instruction_schedule_map"]
        super().__setstate__(state["base"])

    def seconds_to_dt(self, duration: float) -> int:
        """Convert a given duration in seconds to units of dt

        Args:
            duration: The duration in seconds, such as in an :class:`.InstructionProperties`
                field for an instruction in the target.

        Returns
            duration: The duration in units of dt
        """
        return duration_in_dt(duration, self.dt)

    @classmethod
    def from_configuration(
        cls,
        basis_gates: list[str],
        num_qubits: int | None = None,
        coupling_map: CouplingMap | None = None,
<<<<<<< HEAD
        inst_map: InstructionScheduleMap | None = None,
=======
        backend_properties: BackendProperties | None = None,
>>>>>>> 5184ca43
        instruction_durations: InstructionDurations | None = None,
        concurrent_measurements: Optional[List[List[int]]] = None,
        dt: float | None = None,
        timing_constraints: TimingConstraints | None = None,
        custom_name_mapping: dict[str, Any] | None = None,
    ) -> Target:
        """Create a target object from the individual global configuration

        Prior to the creation of the :class:`~.Target` class, the constraints
        of a backend were represented by a collection of different objects
        which combined represent a subset of the information contained in
        the :class:`~.Target`. This function provides a simple interface
        to convert those separate objects to a :class:`~.Target`.

        This constructor will use the input from ``basis_gates``, ``num_qubits``,
        and ``coupling_map`` to build a base model of the backend and the
        ``instruction_durations``, ``backend_properties``, and ``inst_map`` inputs
        are then queried (in that order) based on that model to look up the properties
        of each instruction and qubit. If there is an inconsistency between the inputs
        any extra or conflicting information present in ``instruction_durations``,
        ``backend_properties``, or ``inst_map`` will be ignored.

        Args:
            basis_gates: The list of basis gate names for the backend. For the
                target to be created these names must either be in the output
                from :func:`~.get_standard_gate_name_mapping` or present in the
                specified ``custom_name_mapping`` argument.
            num_qubits: The number of qubits supported on the backend.
            coupling_map: The coupling map representing connectivity constraints
                on the backend. If specified all gates from ``basis_gates`` will
                be supported on all qubits (or pairs of qubits).
<<<<<<< HEAD
            inst_map: DEPRECATED. The instruction schedule map representing the pulse
               :class:`~.Schedule` definitions for each instruction. If this
               is specified ``coupling_map`` must be specified. The
               ``coupling_map`` is used as the source of truth for connectivity
               and if ``inst_map`` is used the schedule is looked up based
               on the instructions from the pair of ``basis_gates`` and
               ``coupling_map``. If you want to define a custom gate for
               a particular qubit or qubit pair, you can manually build :class:`.Target`.
=======
            backend_properties: The :class:`~.BackendProperties` object which is
                used for instruction properties and qubit properties.
                If specified and instruction properties are intended to be used
                then the ``coupling_map`` argument must be specified. This is
                only used to lookup error rates and durations (unless
                ``instruction_durations`` is specified which would take
                precedence) for instructions specified via ``coupling_map`` and
                ``basis_gates``.
>>>>>>> 5184ca43
            instruction_durations: Optional instruction durations for instructions. If specified
                it will take priority for setting the ``duration`` field in the
                :class:`~InstructionProperties` objects for the instructions in the target.
            concurrent_measurements(list): A list of sets of qubits that must be
                measured together. This must be provided
                as a nested list like ``[[0, 1], [2, 3, 4]]``.
            dt: The system time resolution of input signals in seconds
            timing_constraints: Optional timing constraints to include in the
                :class:`~.Target`
            custom_name_mapping: An optional dictionary that maps custom gate/operation names in
                ``basis_gates`` to an :class:`~.Operation` object representing that
                gate/operation. By default, most standard gates names are mapped to the
                standard gate object from :mod:`qiskit.circuit.library` this only needs
                to be specified if the input ``basis_gates`` defines gates in names outside
                that set.

        Returns:
            Target: the target built from the input configuration

        Raises:
            TranspilerError: If the input basis gates contain > 2 qubits and ``coupling_map`` is
            specified.
            KeyError: If no mapping is available for a specified ``basis_gate``.
        """
        granularity = 1
        min_length = 1
        pulse_alignment = 1
        acquire_alignment = 1
        if timing_constraints is not None:
            granularity = timing_constraints.granularity
            min_length = timing_constraints.min_length
            pulse_alignment = timing_constraints.pulse_alignment
            acquire_alignment = timing_constraints.acquire_alignment

        qubit_properties = None

        target = cls(
            num_qubits=num_qubits,
            dt=dt,
            granularity=granularity,
            min_length=min_length,
            pulse_alignment=pulse_alignment,
            acquire_alignment=acquire_alignment,
            qubit_properties=qubit_properties,
            concurrent_measurements=concurrent_measurements,
        )
        name_mapping = get_standard_gate_name_mapping()
        if custom_name_mapping is not None:
            name_mapping.update(custom_name_mapping)

        # While BackendProperties can also contain coupling information we
        # rely solely on CouplingMap to determine connectivity. This is because
        # in legacy transpiler usage
        # the coupling map is used to define connectivity constraints and
        # the properties is only used for error rate and duration population.
        # If coupling map is not specified we ignore the backend_properties
        if coupling_map is None:
            for gate in basis_gates:
                if gate not in name_mapping:
                    raise KeyError(
                        f"The specified basis gate: {gate} is not present in the standard gate "
                        "names or a provided custom_name_mapping"
                    )
                target.add_instruction(name_mapping[gate], name=gate)
        else:
            one_qubit_gates = []
            two_qubit_gates = []
            global_ideal_variable_width_gates = []  # pylint: disable=invalid-name
            if num_qubits is None:
                num_qubits = len(coupling_map.graph)
            for gate in basis_gates:
                if gate not in name_mapping:
                    raise KeyError(
                        f"The specified basis gate: {gate} is not present in the standard gate "
                        "names or a provided custom_name_mapping"
                    )
                gate_obj = name_mapping[gate]
                if gate_obj.num_qubits == 1:
                    one_qubit_gates.append(gate)
                elif gate_obj.num_qubits == 2:
                    two_qubit_gates.append(gate)
                elif inspect.isclass(gate_obj):
                    global_ideal_variable_width_gates.append(gate)
                else:
                    raise TranspilerError(
                        f"The specified basis gate: {gate} has {gate_obj.num_qubits} "
                        "qubits. This constructor method only supports fixed width operations "
                        "with <= 2 qubits (because connectivity is defined on a CouplingMap)."
                    )
            for gate in one_qubit_gates:
                gate_properties: dict[tuple, InstructionProperties] = {}
                for qubit in range(num_qubits):
                    error = None
                    duration = None
<<<<<<< HEAD
                    calibration = None
                    if inst_map is not None:
                        try:
                            calibration = inst_map._get_calibration_entry(gate, qubit)
                            # If we have dt defined and there is a custom calibration which is user
                            # generate use that custom pulse schedule for the duration. If it is
                            # not user generated than we assume it's the same duration as what is
                            # defined in the backend properties
                            if dt and calibration.user_provided:
                                duration = calibration.get_schedule().duration * dt
                        except PulseError:
                            calibration = None
=======
                    if backend_properties is not None:
                        if duration is None:
                            try:
                                duration = backend_properties.gate_length(gate, qubit)
                            except BackendPropertyError:
                                duration = None
                        try:
                            error = backend_properties.gate_error(gate, qubit)
                        except BackendPropertyError:
                            error = None
>>>>>>> 5184ca43
                    # Durations if specified manually should override model objects
                    if instruction_durations is not None:
                        try:
                            duration = instruction_durations.get(gate, qubit, unit="s")
                        except TranspilerError:
                            duration = None

                    if error is None and duration is None:
                        gate_properties[(qubit,)] = None
                    else:
                        gate_properties[(qubit,)] = InstructionProperties(
                            duration=duration, error=error
                        )
                target.add_instruction(name_mapping[gate], properties=gate_properties, name=gate)
            edges = list(coupling_map.get_edges())
            for gate in two_qubit_gates:
                gate_properties = {}
                for edge in edges:
                    error = None
                    duration = None
<<<<<<< HEAD
                    calibration = None
                    if inst_map is not None:
                        try:
                            calibration = inst_map._get_calibration_entry(gate, edge)
                            # If we have dt defined and there is a custom calibration which is user
                            # generate use that custom pulse schedule for the duration. If it is
                            # not user generated than we assume it's the same duration as what is
                            # defined in the backend properties
                            if dt and calibration.user_provided:
                                duration = calibration.get_schedule().duration * dt
                        except PulseError:
                            calibration = None
=======
                    if backend_properties is not None:
                        if duration is None:
                            try:
                                duration = backend_properties.gate_length(gate, edge)
                            except BackendPropertyError:
                                duration = None
                        try:
                            error = backend_properties.gate_error(gate, edge)
                        except BackendPropertyError:
                            error = None
>>>>>>> 5184ca43
                    # Durations if specified manually should override model objects
                    if instruction_durations is not None:
                        try:
                            duration = instruction_durations.get(gate, edge, unit="s")
                        except TranspilerError:
                            duration = None

                    if error is None and duration is None:
                        gate_properties[edge] = None
                    else:
                        gate_properties[edge] = InstructionProperties(
                            duration=duration, error=error
                        )
                target.add_instruction(name_mapping[gate], properties=gate_properties, name=gate)
            for gate in global_ideal_variable_width_gates:
                target.add_instruction(name_mapping[gate], name=gate)
        return target


Mapping.register(Target)<|MERGE_RESOLUTION|>--- conflicted
+++ resolved
@@ -42,22 +42,10 @@
 from qiskit.transpiler.exceptions import TranspilerError
 from qiskit.transpiler.instruction_durations import InstructionDurations
 from qiskit.transpiler.timing_constraints import TimingConstraints
-<<<<<<< HEAD
-from qiskit.pulse.exceptions import PulseError, UnassignedDurationError
-from qiskit.exceptions import QiskitError
-=======
-from qiskit.providers.exceptions import BackendPropertyError
->>>>>>> 5184ca43
 
 # import QubitProperties here to provide convenience alias for building a
 # full target
 from qiskit.providers.backend import QubitProperties  # pylint: disable=unused-import
-<<<<<<< HEAD
-from qiskit.utils.deprecate_pulse import deprecate_pulse_dependency, deprecate_pulse_arg
-=======
-from qiskit.providers.models.backendproperties import BackendProperties
-from qiskit.utils import deprecate_func
->>>>>>> 5184ca43
 
 logger = logging.getLogger(__name__)
 
@@ -693,11 +681,6 @@
         basis_gates: list[str],
         num_qubits: int | None = None,
         coupling_map: CouplingMap | None = None,
-<<<<<<< HEAD
-        inst_map: InstructionScheduleMap | None = None,
-=======
-        backend_properties: BackendProperties | None = None,
->>>>>>> 5184ca43
         instruction_durations: InstructionDurations | None = None,
         concurrent_measurements: Optional[List[List[int]]] = None,
         dt: float | None = None,
@@ -729,25 +712,6 @@
             coupling_map: The coupling map representing connectivity constraints
                 on the backend. If specified all gates from ``basis_gates`` will
                 be supported on all qubits (or pairs of qubits).
-<<<<<<< HEAD
-            inst_map: DEPRECATED. The instruction schedule map representing the pulse
-               :class:`~.Schedule` definitions for each instruction. If this
-               is specified ``coupling_map`` must be specified. The
-               ``coupling_map`` is used as the source of truth for connectivity
-               and if ``inst_map`` is used the schedule is looked up based
-               on the instructions from the pair of ``basis_gates`` and
-               ``coupling_map``. If you want to define a custom gate for
-               a particular qubit or qubit pair, you can manually build :class:`.Target`.
-=======
-            backend_properties: The :class:`~.BackendProperties` object which is
-                used for instruction properties and qubit properties.
-                If specified and instruction properties are intended to be used
-                then the ``coupling_map`` argument must be specified. This is
-                only used to lookup error rates and durations (unless
-                ``instruction_durations`` is specified which would take
-                precedence) for instructions specified via ``coupling_map`` and
-                ``basis_gates``.
->>>>>>> 5184ca43
             instruction_durations: Optional instruction durations for instructions. If specified
                 it will take priority for setting the ``duration`` field in the
                 :class:`~InstructionProperties` objects for the instructions in the target.
@@ -842,31 +806,6 @@
                 for qubit in range(num_qubits):
                     error = None
                     duration = None
-<<<<<<< HEAD
-                    calibration = None
-                    if inst_map is not None:
-                        try:
-                            calibration = inst_map._get_calibration_entry(gate, qubit)
-                            # If we have dt defined and there is a custom calibration which is user
-                            # generate use that custom pulse schedule for the duration. If it is
-                            # not user generated than we assume it's the same duration as what is
-                            # defined in the backend properties
-                            if dt and calibration.user_provided:
-                                duration = calibration.get_schedule().duration * dt
-                        except PulseError:
-                            calibration = None
-=======
-                    if backend_properties is not None:
-                        if duration is None:
-                            try:
-                                duration = backend_properties.gate_length(gate, qubit)
-                            except BackendPropertyError:
-                                duration = None
-                        try:
-                            error = backend_properties.gate_error(gate, qubit)
-                        except BackendPropertyError:
-                            error = None
->>>>>>> 5184ca43
                     # Durations if specified manually should override model objects
                     if instruction_durations is not None:
                         try:
@@ -887,31 +826,6 @@
                 for edge in edges:
                     error = None
                     duration = None
-<<<<<<< HEAD
-                    calibration = None
-                    if inst_map is not None:
-                        try:
-                            calibration = inst_map._get_calibration_entry(gate, edge)
-                            # If we have dt defined and there is a custom calibration which is user
-                            # generate use that custom pulse schedule for the duration. If it is
-                            # not user generated than we assume it's the same duration as what is
-                            # defined in the backend properties
-                            if dt and calibration.user_provided:
-                                duration = calibration.get_schedule().duration * dt
-                        except PulseError:
-                            calibration = None
-=======
-                    if backend_properties is not None:
-                        if duration is None:
-                            try:
-                                duration = backend_properties.gate_length(gate, edge)
-                            except BackendPropertyError:
-                                duration = None
-                        try:
-                            error = backend_properties.gate_error(gate, edge)
-                        except BackendPropertyError:
-                            error = None
->>>>>>> 5184ca43
                     # Durations if specified manually should override model objects
                     if instruction_durations is not None:
                         try:
