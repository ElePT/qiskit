--- conflicted
+++ resolved
@@ -234,22 +234,13 @@
         if target is not None:
             coupling_map = target.build_coupling_map()
 
-<<<<<<< HEAD
-        # When basis gates haven't been provided as an input, and
-        # there are no target basis gates (None or empty list),
-        # treat as "top level only" (no HLS).
-        self._top_level_only = (self._basis_gates is None or len(self._basis_gates) == 0) and (
-            self._target is None or len(self._target.operation_names) == 0
+        unroll_definitions = not (
+            (basis_gates is None or len(basis_gates) == 0)
+            and (target is None or len(target.operation_names) == 0)
         )
-
-        # Account for when target exists but target.num_qubits is None (BasicSimulator case)
-        if not self._top_level_only and (self._target is None or self._target.num_qubits is None):
-=======
-        unroll_definitions = not (basis_gates is None and target is None)
 
         # include path for when target exists but target.num_qubits is None (BasicSimulator)
         if unroll_definitions and (target is None or target.num_qubits is None):
->>>>>>> 96ebf2ad
             basic_insts = {"measure", "reset", "barrier", "snapshot", "delay", "store"}
             device_insts = basic_insts | set(basis_gates)
         else:
@@ -431,21 +422,6 @@
             raise TranspilerError(
                 "HighLevelSynthesis: the result from 'synthesize_op_using_plugin' is incorrect."
             )
-<<<<<<< HEAD
-        )
-
-    def _instruction_supported(self, name: str, qubits: tuple[int] | None) -> bool:
-        # Do not use target's method when there is no target, target.num_qubits is
-        # None (BasicSimulator), or target.operation_names is an empty list.
-        if (
-            self._target is None
-            or self._target.num_qubits is None
-            or len(self._target.operation_names) == 0
-        ):
-            return name in self._device_insts
-        return self._target.instruction_supported(operation_name=name, qargs=qubits)
-=======
->>>>>>> 96ebf2ad
 
     if best_decomposition is None:
         return None
