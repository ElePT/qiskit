--- conflicted
+++ resolved
@@ -217,11 +217,7 @@
             _coupling_edges = (
                 set(self._coupling_map.get_edges()) if self._coupling_map is not None else set()
             )
-<<<<<<< HEAD
-            out = run_default_main_loop(
-=======
             out = run_main_loop(
->>>>>>> 96ebf2ad
                 dag,
                 list(qubit_indices.values()),
                 self._min_qubits,
