# This code is part of Qiskit.
#
# (C) Copyright IBM 2020, 2023.
#
# This code is licensed under the Apache License, Version 2.0. You may
# obtain a copy of this license in the LICENSE.txt file in the root directory
# of this source tree or at http://www.apache.org/licenses/LICENSE-2.0.
#
# Any modifications or derivative works of this code must retain this
# copyright notice, and modified files need to carry a notice indicating
# that they have been altered from the originals.

"""CircuitGradient Class"""

from abc import abstractmethod
from typing import List, Union, Optional, Tuple, Set

from qiskit import QuantumCircuit, QiskitError, transpile
from qiskit.circuit import ParameterExpression, ParameterVector
from qiskit.utils.deprecation import deprecate_function_msg
from ...converters.converter_base import ConverterBase
from ...operator_base import OperatorBase


class CircuitGradient(ConverterBase):
    r"""Deprecation: Circuit to gradient operator converter.

    Converter for changing parameterized circuits into operators
    whose evaluation yields the gradient with respect to the circuit parameters.

    This is distinct from DerivativeBase converters which take gradients of composite
    operators and handle things like differentiating combo_fn's and enforcing product rules
    when operator coefficients are parameterized.

    CircuitGradient - uses quantum techniques to get derivatives of circuits
    DerivativeBase - uses classical techniques to differentiate operator flow data structures
    """

<<<<<<< HEAD
    @deprecate_function_msg(
        version="0.24.0",
        old_module="opflow",
        old_name="CircuitGradient",
        url="https://qisk.it/opflow_migration",
    )
    def __init__(self) -> None:
        super().__init__()

    # pylint: disable=arguments-differ
=======
>>>>>>> bf3bb96c
    @abstractmethod
    def convert(
        self,
        operator: OperatorBase,
        params: Optional[
            Union[
                ParameterExpression,
                ParameterVector,
                List[ParameterExpression],
                Tuple[ParameterExpression, ParameterExpression],
                List[Tuple[ParameterExpression, ParameterExpression]],
            ]
        ] = None,
    ) -> OperatorBase:
        r"""
        Args:
            operator: The operator we are taking the gradient of
            params: The parameters we are taking the gradient wrt: ω
                    If a ParameterExpression, ParameterVector or List[ParameterExpression] is given,
                    then the 1st order derivative of the operator is calculated.
                    If a Tuple[ParameterExpression, ParameterExpression] or
                    List[Tuple[ParameterExpression, ParameterExpression]]
                    is given, then the 2nd order derivative of the operator is calculated.

        Returns:
            An operator whose evaluation yields the Gradient.

        Raises:
            ValueError: If ``params`` contains a parameter not present in ``operator``.
        """
        raise NotImplementedError

    @staticmethod
    def _transpile_to_supported_operations(
        circuit: QuantumCircuit, supported_gates: Set[str]
    ) -> QuantumCircuit:
        """Transpile the given circuit into a gate set for which the gradients may be computed.

        Args:
            circuit: Quantum circuit to be transpiled into supported operations.
            supported_gates: Set of quantum operations supported by a gradient method intended to
                            be used on the quantum circuit.

        Returns:
            Quantum circuit which is transpiled into supported operations.

        Raises:
            QiskitError: when circuit transpiling fails.

        """
        unique_ops = set(circuit.count_ops())
        if not unique_ops.issubset(supported_gates):
            try:
                circuit = transpile(
                    circuit, basis_gates=list(supported_gates), optimization_level=0
                )
            except Exception as exc:
                raise QiskitError(
                    f"Could not transpile the circuit provided {circuit} into supported gates "
                    f"{supported_gates}."
                ) from exc
        return circuit<|MERGE_RESOLUTION|>--- conflicted
+++ resolved
@@ -36,19 +36,17 @@
     DerivativeBase - uses classical techniques to differentiate operator flow data structures
     """
 
-<<<<<<< HEAD
     @deprecate_function_msg(
         version="0.24.0",
         old_module="opflow",
         old_name="CircuitGradient",
         url="https://qisk.it/opflow_migration",
     )
+
     def __init__(self) -> None:
         super().__init__()
 
     # pylint: disable=arguments-differ
-=======
->>>>>>> bf3bb96c
     @abstractmethod
     def convert(
         self,
