# This code is part of Qiskit.
#
# (C) Copyright IBM 2020, 2023.
#
# This code is licensed under the Apache License, Version 2.0. You may
# obtain a copy of this license in the LICENSE.txt file in the root directory
# of this source tree or at http://www.apache.org/licenses/LICENSE-2.0.
#
# Any modifications or derivative works of this code must retain this
# copyright notice, and modified files need to carry a notice indicating
# that they have been altered from the originals.

"""The module for Quantum the Fisher Information."""

from typing import Union

from qiskit.utils.deprecation import deprecate_function_msg
from .derivative_base import DerivativeBase
from .circuit_qfis import CircuitQFI


class QFIBase(DerivativeBase):
<<<<<<< HEAD

    r"""Deprecation: Base class for Quantum Fisher Information (QFI).
=======
    r"""Base class for Quantum Fisher Information (QFI).
>>>>>>> bf3bb96c

    Compute the Quantum Fisher Information (QFI) given a pure, parameterized quantum state.

    The QFI is:

        [QFI]kl= Re[〈∂kψ|∂lψ〉−〈∂kψ|ψ〉〈ψ|∂lψ〉] * 4.
    """

    @deprecate_function_msg(
        version="0.24.0",
        old_module="opflow",
        old_name="QFIBase",
        url="https://qisk.it/opflow_migration",
    )
    def __init__(self, qfi_method: Union[str, CircuitQFI] = "lin_comb_full"):
        r"""
        Args:
            qfi_method: The method used to compute the state/probability gradient. Can be either
                a :class:`CircuitQFI` instance or one of the following pre-defined strings
                ``'lin_comb_full'``, ``'overlap_diag'``` or ``'overlap_block_diag'```.
        Raises:
            ValueError: if ``qfi_method`` is neither a ``CircuitQFI`` object nor one of the
                predefined strings.
        """
        super().__init__()
        if isinstance(qfi_method, CircuitQFI):
            self._qfi_method = qfi_method

        elif qfi_method == "lin_comb_full":
            from .circuit_qfis import LinCombFull

            self._qfi_method = LinCombFull()
        elif qfi_method == "overlap_block_diag":
            from .circuit_qfis import OverlapBlockDiag

            self._qfi_method = OverlapBlockDiag()
        elif qfi_method == "overlap_diag":
            from .circuit_qfis import OverlapDiag

            self._qfi_method = OverlapDiag()
        else:
            raise ValueError(
                "Unrecognized input provided for `qfi_method`. Please provide"
                " a CircuitQFI object or one of the pre-defined string"
                " arguments: {'lin_comb_full', 'overlap_diag', "
                "'overlap_block_diag'}. "
            )

    @property
    def qfi_method(self) -> CircuitQFI:
        """Returns ``CircuitQFI``.

        Returns:
            ``CircuitQFI``.
        """
        return self._qfi_method<|MERGE_RESOLUTION|>--- conflicted
+++ resolved
@@ -20,12 +20,8 @@
 
 
 class QFIBase(DerivativeBase):
-<<<<<<< HEAD
 
     r"""Deprecation: Base class for Quantum Fisher Information (QFI).
-=======
-    r"""Base class for Quantum Fisher Information (QFI).
->>>>>>> bf3bb96c
 
     Compute the Quantum Fisher Information (QFI) given a pure, parameterized quantum state.
 
@@ -40,6 +36,7 @@
         old_name="QFIBase",
         url="https://qisk.it/opflow_migration",
     )
+
     def __init__(self, qfi_method: Union[str, CircuitQFI] = "lin_comb_full"):
         r"""
         Args:
