# This code is part of Qiskit.
#
# (C) Copyright IBM 2021, 2022.
#
# This code is licensed under the Apache License, Version 2.0. You may
# obtain a copy of this license in the LICENSE.txt file in the root directory
# of this source tree or at http://www.apache.org/licenses/LICENSE-2.0.
#
# Any modifications or derivative works of this code must retain this
# copyright notice, and modified files need to carry a notice indicating
# that they have been altered from the originals.
"""
Circuit synthesis for the Clifford class.
"""
# pylint: disable=invalid-name

# ---------------------------------------------------------------------
# Synthesis based on Bravyi et. al. greedy clifford compiler
# ---------------------------------------------------------------------


import numpy as np
from qiskit.circuit import QuantumCircuit
from qiskit.quantum_info import Clifford
from qiskit.exceptions import QiskitError
from qiskit.quantum_info.operators.symplectic.clifford_circuits import (
    _append_cx,
    _append_h,
    _append_s,
    _append_swap,
)
from qiskit.quantum_info.operators.symplectic.pauli import Pauli


def synth_clifford_greedy(clifford: Clifford) -> QuantumCircuit:
    """Decompose a :class:`.Clifford` operator into a :class:`.QuantumCircuit` based
    on the greedy Clifford compiler that is described in Appendix A of
    Bravyi, Hu, Maslov and Shaydulin [1].

    This method typically yields better CX cost compared to the Aaronson-Gottesman method.

    Note that this function only implements the greedy Clifford compiler from Appendix A
    of [1], and not the templates and symbolic Pauli gates optimizations
    that are mentioned in the same paper.

    Args:
        clifford: A Clifford operator.

<<<<<<< HEAD
    Returns:
        QuantumCircuit: a circuit implementation of the Clifford.
=======
    Return:
        A circuit implementation of the Clifford.
>>>>>>> 7c419d02

    Raises:
        QiskitError: if symplectic Gaussian elimination fails.

    References:
        1. Sergey Bravyi, Shaohan Hu, Dmitri Maslov, Ruslan Shaydulin,
           *Clifford Circuit Optimization with Templates and Symbolic Pauli Gates*,
           `arXiv:2105.02291 [quant-ph] <https://arxiv.org/abs/2105.02291>`_
    """

    num_qubits = clifford.num_qubits
    circ = QuantumCircuit(num_qubits, name=str(clifford))
    qubit_list = list(range(num_qubits))
    clifford_cpy = clifford.copy()

    # Reducing the original Clifford to identity
    # via symplectic Gaussian elimination
    while len(qubit_list) > 0:
        # Calculate the adjoint of clifford_cpy without the phase
        clifford_adj = clifford_cpy.copy()
        tmp = clifford_adj.destab_x.copy()
        clifford_adj.destab_x = clifford_adj.stab_z.T
        clifford_adj.destab_z = clifford_adj.destab_z.T
        clifford_adj.stab_x = clifford_adj.stab_x.T
        clifford_adj.stab_z = tmp.T

        list_greedy_cost = []
        for qubit in qubit_list:
            pauli_x = Pauli("I" * (num_qubits - qubit - 1) + "X" + "I" * qubit)
            pauli_x = pauli_x.evolve(clifford_adj, frame="s")

            pauli_z = Pauli("I" * (num_qubits - qubit - 1) + "Z" + "I" * qubit)
            pauli_z = pauli_z.evolve(clifford_adj, frame="s")
            list_pairs = []
            pauli_count = 0

            # Compute the CNOT cost in order to find the qubit with the minimal cost
            for i in qubit_list:
                typeq = _from_pair_paulis_to_type(pauli_x, pauli_z, i)
                list_pairs.append(typeq)
                pauli_count += 1
            cost = _compute_greedy_cost(list_pairs)
            list_greedy_cost.append([cost, qubit])

        _, min_qubit = (sorted(list_greedy_cost))[0]

        # Gaussian elimination step for the qubit with minimal CNOT cost
        pauli_x = Pauli("I" * (num_qubits - min_qubit - 1) + "X" + "I" * min_qubit)
        pauli_x = pauli_x.evolve(clifford_adj, frame="s")

        pauli_z = Pauli("I" * (num_qubits - min_qubit - 1) + "Z" + "I" * min_qubit)
        pauli_z = pauli_z.evolve(clifford_adj, frame="s")

        # Compute the decoupling operator of cliff_ox and cliff_oz
        decouple_circ, decouple_cliff = _calc_decoupling(
            pauli_x, pauli_z, qubit_list, min_qubit, num_qubits, clifford_cpy
        )
        circ = circ.compose(decouple_circ)

        # Now the clifford acts trivially on min_qubit
        clifford_cpy = decouple_cliff.adjoint().compose(clifford_cpy)
        qubit_list.remove(min_qubit)

    # Add the phases (Pauli gates) to the Clifford circuit
    for qubit in range(num_qubits):
        stab = clifford_cpy.stab_phase[qubit]
        destab = clifford_cpy.destab_phase[qubit]
        if destab and stab:
            circ.y(qubit)
        elif not destab and stab:
            circ.x(qubit)
        elif destab and not stab:
            circ.z(qubit)

    return circ


# ---------------------------------------------------------------------
# Helper functions for Bravyi et. al. greedy clifford compiler
# ---------------------------------------------------------------------

# Global arrays of the 16 pairs of Pauli operators
# divided into 5 equivalence classes under the action of single-qubit Cliffords

# Class A - canonical representative is 'XZ'
A_class = [
    [[False, True], [True, True]],  # 'XY'
    [[False, True], [True, False]],  # 'XZ'
    [[True, True], [False, True]],  # 'YX'
    [[True, True], [True, False]],  # 'YZ'
    [[True, False], [False, True]],  # 'ZX'
    [[True, False], [True, True]],
]  # 'ZY'

# Class B - canonical representative is 'XX'
B_class = [
    [[True, False], [True, False]],  # 'ZZ'
    [[False, True], [False, True]],  # 'XX'
    [[True, True], [True, True]],
]  # 'YY'

# Class C - canonical representative is 'XI'
C_class = [
    [[True, False], [False, False]],  # 'ZI'
    [[False, True], [False, False]],  # 'XI'
    [[True, True], [False, False]],
]  # 'YI'

# Class D - canonical representative is 'IZ'
D_class = [
    [[False, False], [False, True]],  # 'IX'
    [[False, False], [True, False]],  # 'IZ'
    [[False, False], [True, True]],
]  # 'IY'

# Class E - only 'II'
E_class = [[[False, False], [False, False]]]  # 'II'


def _from_pair_paulis_to_type(pauli_x, pauli_z, qubit):
    """Converts a pair of Paulis pauli_x and pauli_z into a type"""

    type_x = [pauli_x.z[qubit], pauli_x.x[qubit]]
    type_z = [pauli_z.z[qubit], pauli_z.x[qubit]]
    return [type_x, type_z]


def _compute_greedy_cost(list_pairs):
    """Compute the CNOT cost of one step of the algorithm"""

    A_num = 0
    B_num = 0
    C_num = 0
    D_num = 0

    for pair in list_pairs:
        if pair in A_class:
            A_num += 1
        elif pair in B_class:
            B_num += 1
        elif pair in C_class:
            C_num += 1
        elif pair in D_class:
            D_num += 1

    if (A_num % 2) == 0:
        raise QiskitError("Symplectic Gaussian elimination fails.")

    # Calculate the CNOT cost
    cost = 3 * (A_num - 1) / 2 + (B_num + 1) * (B_num > 0) + C_num + D_num
    if list_pairs[0] not in A_class:  # additional SWAP
        cost += 3

    return cost


def _calc_decoupling(pauli_x, pauli_z, qubit_list, min_qubit, num_qubits, cliff):
    """Calculate a decoupling operator D:
    D^{-1} * Ox * D = x1
    D^{-1} * Oz * D = z1
    and reduce the clifford such that it will act trivially on min_qubit
    """

    circ = QuantumCircuit(num_qubits)

    # decouple_cliff is initialized to an identity clifford
    decouple_cliff = cliff.copy()
    num_qubits = decouple_cliff.num_qubits
    decouple_cliff.phase = np.zeros(2 * num_qubits)
    decouple_cliff.symplectic_matrix = np.eye(2 * num_qubits)

    qubit0 = min_qubit  # The qubit for the symplectic Gaussian elimination

    # Reduce the pair of Paulis to a representative in the equivalence class
    # ['XZ', 'XX', 'XI', 'IZ', 'II'] by adding single-qubit gates
    for qubit in qubit_list:

        typeq = _from_pair_paulis_to_type(pauli_x, pauli_z, qubit)

        if typeq in [
            [[True, True], [False, False]],  # 'YI'
            [[True, True], [True, True]],  # 'YY'
            [[True, True], [True, False]],
        ]:  # 'YZ':
            circ.s(qubit)
            _append_s(decouple_cliff, qubit)

        elif typeq in [
            [[True, False], [False, False]],  # 'ZI'
            [[True, False], [True, False]],  # 'ZZ'
            [[True, False], [False, True]],  # 'ZX'
            [[False, False], [False, True]],
        ]:  # 'IX'
            circ.h(qubit)
            _append_h(decouple_cliff, qubit)

        elif typeq in [
            [[False, False], [True, True]],  # 'IY'
            [[True, False], [True, True]],
        ]:  # 'ZY'
            circ.s(qubit)
            circ.h(qubit)
            _append_s(decouple_cliff, qubit)
            _append_h(decouple_cliff, qubit)

        elif typeq == [[True, True], [False, True]]:  # 'YX'
            circ.h(qubit)
            circ.s(qubit)
            _append_h(decouple_cliff, qubit)
            _append_s(decouple_cliff, qubit)

        elif typeq == [[False, True], [True, True]]:  # 'XY'
            circ.s(qubit)
            circ.h(qubit)
            circ.s(qubit)
            _append_s(decouple_cliff, qubit)
            _append_h(decouple_cliff, qubit)
            _append_s(decouple_cliff, qubit)

    # Reducing each pair of Paulis (except of qubit0) to 'II'
    # by adding two-qubit gates and single-qubit gates
    A_qubits = []
    B_qubits = []
    C_qubits = []
    D_qubits = []

    for qubit in qubit_list:
        typeq = _from_pair_paulis_to_type(pauli_x, pauli_z, qubit)
        if typeq in A_class:
            A_qubits.append(qubit)
        elif typeq in B_class:
            B_qubits.append(qubit)
        elif typeq in C_class:
            C_qubits.append(qubit)
        elif typeq in D_class:
            D_qubits.append(qubit)

    if len(A_qubits) % 2 != 1:
        raise QiskitError("Symplectic Gaussian elimination fails.")

    if qubit0 not in A_qubits:  # SWAP qubit0 and qubitA
        qubitA = A_qubits[0]
        circ.swap(qubit0, qubitA)
        _append_swap(decouple_cliff, qubit0, qubitA)
        if qubit0 in B_qubits:
            B_qubits.remove(qubit0)
            B_qubits.append(qubitA)
            A_qubits.remove(qubitA)
            A_qubits.append(qubit0)
        elif qubit0 in C_qubits:
            C_qubits.remove(qubit0)
            C_qubits.append(qubitA)
            A_qubits.remove(qubitA)
            A_qubits.append(qubit0)
        elif qubit0 in D_qubits:
            D_qubits.remove(qubit0)
            D_qubits.append(qubitA)
            A_qubits.remove(qubitA)
            A_qubits.append(qubit0)
        else:
            A_qubits.remove(qubitA)
            A_qubits.append(qubit0)

    # Reduce pairs in Class C to 'II'
    for qubit in C_qubits:
        circ.cx(qubit0, qubit)
        _append_cx(decouple_cliff, qubit0, qubit)

    # Reduce pairs in Class D to 'II'
    for qubit in D_qubits:
        circ.cx(qubit, qubit0)
        _append_cx(decouple_cliff, qubit, qubit0)

    # Reduce pairs in Class B to 'II'
    if len(B_qubits) > 1:
        for qubit in B_qubits[1:]:
            qubitB = B_qubits[0]
            circ.cx(qubitB, qubit)
            _append_cx(decouple_cliff, qubitB, qubit)

    if len(B_qubits) > 0:
        qubitB = B_qubits[0]
        circ.cx(qubit0, qubitB)
        circ.h(qubitB)
        circ.cx(qubitB, qubit0)
        _append_cx(decouple_cliff, qubit0, qubitB)
        _append_h(decouple_cliff, qubitB)
        _append_cx(decouple_cliff, qubitB, qubit0)

    # Reduce pairs in Class A (except of qubit0) to 'II'
    Alen = int((len(A_qubits) - 1) / 2)
    if Alen > 0:
        A_qubits.remove(qubit0)
    for qubit in range(Alen):
        circ.cx(A_qubits[2 * qubit + 1], A_qubits[2 * qubit])
        circ.cx(A_qubits[2 * qubit], qubit0)
        circ.cx(qubit0, A_qubits[2 * qubit + 1])
        _append_cx(decouple_cliff, A_qubits[2 * qubit + 1], A_qubits[2 * qubit])
        _append_cx(decouple_cliff, A_qubits[2 * qubit], qubit0)
        _append_cx(decouple_cliff, qubit0, A_qubits[2 * qubit + 1])

    return circ, decouple_cliff<|MERGE_RESOLUTION|>--- conflicted
+++ resolved
@@ -46,13 +46,8 @@
     Args:
         clifford: A Clifford operator.
 
-<<<<<<< HEAD
     Returns:
-        QuantumCircuit: a circuit implementation of the Clifford.
-=======
-    Return:
         A circuit implementation of the Clifford.
->>>>>>> 7c419d02
 
     Raises:
         QiskitError: if symplectic Gaussian elimination fails.
