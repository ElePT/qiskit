--- conflicted
+++ resolved
@@ -99,7 +99,6 @@
             It gets as input a boolean invertible matrix, and outputs a :class:`.QuantumCircuit`.
         cz_synth_func: A function to decompose the CZ sub-circuit.
             It gets as input a boolean symmetric matrix, and outputs a :class:`.QuantumCircuit`.
-<<<<<<< HEAD
         cx_cz_synth_func (Callable): optional, a function to decompose both sub-circuits CZ and CX.
         validate (Boolean): if True, validates the synthesis process.
         cz_func_reverse_qubits (Boolean): True only if ``cz_synth_func`` is
@@ -107,16 +106,7 @@
             the order of qubits.
 
     Returns:
-        QuantumCircuit: a circuit implementation of the Clifford.
-=======
-        cx_cz_synth_func: A function to decompose both sub-circuits CZ and CX.
-        cz_func_reverse_qubits: ``True`` only if ``cz_synth_func`` is ``synth_cz_depth_line_mr``,
-            since this function returns a circuit that reverts the order of qubits.
-        validate: If ``True``, validates the synthesis process.
-
-    Return:
         A circuit implementation of the Clifford.
->>>>>>> 7c419d02
 
     References:
         1. S. Bravyi, D. Maslov, *Hadamard-free circuits expose the
