--- conflicted
+++ resolved
@@ -40,13 +40,8 @@
     Args:
         clifford: A Clifford operator.
 
-<<<<<<< HEAD
     Returns:
-        QuantumCircuit: a circuit implementation of the Clifford.
-=======
-    Return:
         A circuit implementation of the Clifford.
->>>>>>> 7c419d02
 
     References:
         1. S. Aaronson, D. Gottesman, *Improved Simulation of Stabilizer Circuits*,
