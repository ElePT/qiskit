# This code is part of Qiskit.
#
# (C) Copyright IBM 2019, 2022.
#
# This code is licensed under the Apache License, Version 2.0. You may
# obtain a copy of this license in the LICENSE.txt file in the root directory
# of this source tree or at http://www.apache.org/licenses/LICENSE-2.0.
#
# Any modifications or derivative works of this code must retain this
# copyright notice, and modified files need to carry a notice indicating
# that they have been altered from the originals.
"""
Circuit synthesis for the CNOTDihedral class for all-to-all connectivity.
"""

from qiskit.circuit import QuantumCircuit
from qiskit.quantum_info import CNOTDihedral
from qiskit.synthesis.cnotdihedral.cnotdihedral_decompose_two_qubits import (
    synth_cnotdihedral_two_qubits,
)
from qiskit.synthesis.cnotdihedral.cnotdihedral_decompose_general import synth_cnotdihedral_general


def synth_cnotdihedral_full(elem: CNOTDihedral) -> QuantumCircuit:
    r"""Decompose a :class:`.CNOTDihedral` element into a :class:`.QuantumCircuit`.

    For :math:`N \leq 2` qubits this is based on optimal CX-cost decomposition from reference [1].
    For :math:`N > 2` qubits this is done using the general non-optimal compilation
    routine from reference [2].

    Args:
<<<<<<< HEAD
        elem (CNOTDihedral): a :class:`.CNOTDihedral` element.
    Returns:
        QuantumCircuit: a circuit implementation of the :class:`.CNOTDihedral` element.
=======
        elem: A :class:`.CNOTDihedral` element.

    Return:
        A circuit implementation of the :class:`.CNOTDihedral` element.
>>>>>>> 7c419d02

    References:
        1. Shelly Garion and Andrew W. Cross, *Synthesis of CNOT-Dihedral circuits
           with optimal number of two qubit gates*, `Quantum 4(369), 2020
           <https://quantum-journal.org/papers/q-2020-12-07-369/>`_
        2. Andrew W. Cross, Easwar Magesan, Lev S. Bishop, John A. Smolin and Jay M. Gambetta,
           *Scalable randomised benchmarking of non-Clifford gates*,
           npj Quantum Inf 2, 16012 (2016).
    """

    num_qubits = elem.num_qubits

    if num_qubits < 3:
        return synth_cnotdihedral_two_qubits(elem)

    return synth_cnotdihedral_general(elem)<|MERGE_RESOLUTION|>--- conflicted
+++ resolved
@@ -29,16 +29,10 @@
     routine from reference [2].
 
     Args:
-<<<<<<< HEAD
-        elem (CNOTDihedral): a :class:`.CNOTDihedral` element.
-    Returns:
-        QuantumCircuit: a circuit implementation of the :class:`.CNOTDihedral` element.
-=======
         elem: A :class:`.CNOTDihedral` element.
 
-    Return:
+    Returns:
         A circuit implementation of the :class:`.CNOTDihedral` element.
->>>>>>> 7c419d02
 
     References:
         1. Shelly Garion and Andrew W. Cross, *Synthesis of CNOT-Dihedral circuits
