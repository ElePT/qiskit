# This code is part of Qiskit.
#
# (C) Copyright IBM 2021.
#
# This code is licensed under the Apache License, Version 2.0. You may
# obtain a copy of this license in the LICENSE.txt file in the root directory
# of this source tree or at http://www.apache.org/licenses/LICENSE-2.0.
#
# Any modifications or derivative works of this code must retain this
# copyright notice, and modified files need to carry a notice indicating
# that they have been altered from the originals.

# pylint: disable=invalid-name

"""Binary IO for circuit objects."""

from collections import defaultdict
import io
import json
import struct
import uuid
import warnings

import numpy as np

from qiskit import circuit as circuit_mod
from qiskit import extensions
from qiskit.circuit import library, controlflow, CircuitInstruction, ControlFlowOp
from qiskit.circuit.classical import expr
from qiskit.circuit.classicalregister import ClassicalRegister, Clbit
from qiskit.circuit.gate import Gate
from qiskit.circuit.singleton_gate import SingletonGate
from qiskit.circuit.controlledgate import ControlledGate
from qiskit.circuit.instruction import Instruction
from qiskit.circuit.quantumcircuit import QuantumCircuit
from qiskit.circuit.quantumregister import QuantumRegister, Qubit
from qiskit.extensions import quantum_initializer
from qiskit.qpy import common, formats, type_keys
from qiskit.qpy.binary_io import value, schedules
from qiskit.quantum_info.operators import SparsePauliOp
from qiskit.synthesis import evolution as evo_synth
from qiskit.transpiler.layout import Layout, TranspileLayout


def _read_header_v2(file_obj, version, vectors, metadata_deserializer=None):

    data = formats.CIRCUIT_HEADER_V2._make(
        struct.unpack(
            formats.CIRCUIT_HEADER_V2_PACK,
            file_obj.read(formats.CIRCUIT_HEADER_V2_SIZE),
        )
    )

    name = file_obj.read(data.name_size).decode(common.ENCODE)
    global_phase = value.loads_value(
        data.global_phase_type,
        file_obj.read(data.global_phase_size),
        version=version,
        vectors=vectors,
    )
    header = {
        "global_phase": global_phase,
        "num_qubits": data.num_qubits,
        "num_clbits": data.num_clbits,
        "num_registers": data.num_registers,
        "num_instructions": data.num_instructions,
    }

    metadata_raw = file_obj.read(data.metadata_size)
    metadata = json.loads(metadata_raw, cls=metadata_deserializer)
    return header, name, metadata


def _read_header(file_obj, metadata_deserializer=None):
    data = formats.CIRCUIT_HEADER._make(
        struct.unpack(formats.CIRCUIT_HEADER_PACK, file_obj.read(formats.CIRCUIT_HEADER_SIZE))
    )
    name = file_obj.read(data.name_size).decode(common.ENCODE)
    header = {
        "global_phase": data.global_phase,
        "num_qubits": data.num_qubits,
        "num_clbits": data.num_clbits,
        "num_registers": data.num_registers,
        "num_instructions": data.num_instructions,
    }
    metadata_raw = file_obj.read(data.metadata_size)
    metadata = json.loads(metadata_raw, cls=metadata_deserializer)
    return header, name, metadata


def _read_registers_v4(file_obj, num_registers):
    registers = {"q": {}, "c": {}}
    for _reg in range(num_registers):
        data = formats.REGISTER_V4._make(
            struct.unpack(
                formats.REGISTER_V4_PACK,
                file_obj.read(formats.REGISTER_V4_SIZE),
            )
        )
        name = file_obj.read(data.name_size).decode("utf8")
        REGISTER_ARRAY_PACK = "!%sq" % data.size
        bit_indices_raw = file_obj.read(struct.calcsize(REGISTER_ARRAY_PACK))
        bit_indices = list(struct.unpack(REGISTER_ARRAY_PACK, bit_indices_raw))
        if data.type.decode("utf8") == "q":
            registers["q"][name] = (data.standalone, bit_indices, data.in_circuit)
        else:
            registers["c"][name] = (data.standalone, bit_indices, data.in_circuit)
    return registers


def _read_registers(file_obj, num_registers):
    registers = {"q": {}, "c": {}}
    for _reg in range(num_registers):
        data = formats.REGISTER._make(
            struct.unpack(
                formats.REGISTER_PACK,
                file_obj.read(formats.REGISTER_SIZE),
            )
        )
        name = file_obj.read(data.name_size).decode("utf8")
        REGISTER_ARRAY_PACK = "!%sI" % data.size
        bit_indices_raw = file_obj.read(struct.calcsize(REGISTER_ARRAY_PACK))
        bit_indices = list(struct.unpack(REGISTER_ARRAY_PACK, bit_indices_raw))
        if data.type.decode("utf8") == "q":
            registers["q"][name] = (data.standalone, bit_indices, True)
        else:
            registers["c"][name] = (data.standalone, bit_indices, True)
    return registers


def _loads_instruction_parameter(
    type_key, data_bytes, version, vectors, registers, circuit, use_symengine
):
    if type_key == type_keys.Program.CIRCUIT:
        param = common.data_from_binary(data_bytes, read_circuit, version=version)
    elif type_key == type_keys.Container.RANGE:
        data = formats.RANGE._make(struct.unpack(formats.RANGE_PACK, data_bytes))
        param = range(data.start, data.stop, data.step)
    elif type_key == type_keys.Container.TUPLE:
        param = tuple(
            common.sequence_from_binary(
                data_bytes,
                _loads_instruction_parameter,
                version=version,
                vectors=vectors,
                registers=registers,
                circuit=circuit,
                use_symengine=use_symengine,
            )
        )
    elif type_key == type_keys.Value.INTEGER:
        # TODO This uses little endian. Should be fixed in the next QPY version.
        param = struct.unpack("<q", data_bytes)[0]
    elif type_key == type_keys.Value.FLOAT:
        # TODO This uses little endian. Should be fixed in the next QPY version.
        param = struct.unpack("<d", data_bytes)[0]
    elif type_key == type_keys.Value.REGISTER:
        param = _loads_register_param(data_bytes.decode(common.ENCODE), circuit, registers)
    else:
        clbits = circuit.clbits if circuit is not None else ()
        param = value.loads_value(
<<<<<<< HEAD
            type_key, data_bytes, version, vectors, clbits=clbits, cregs=registers["c"]
=======
            type_key,
            data_bytes,
            version,
            vectors,
            clbits=circuit.clbits,
            cregs=registers["c"],
            use_symengine=use_symengine,
>>>>>>> a1927bdc
        )

    return param


def _loads_register_param(data_bytes, circuit, registers):
    # If register name prefixed with null character it's a clbit index for single bit condition.
    if data_bytes[0] == "\x00":
        conditional_bit = int(data_bytes[1:])
        return circuit.clbits[conditional_bit]
    return registers["c"][data_bytes]


def _read_instruction(
    file_obj, circuit, registers, custom_operations, version, vectors, use_symengine
):
    if version < 5:
        instruction = formats.CIRCUIT_INSTRUCTION._make(
            struct.unpack(
                formats.CIRCUIT_INSTRUCTION_PACK,
                file_obj.read(formats.CIRCUIT_INSTRUCTION_SIZE),
            )
        )
    else:
        instruction = formats.CIRCUIT_INSTRUCTION_V2._make(
            struct.unpack(
                formats.CIRCUIT_INSTRUCTION_V2_PACK,
                file_obj.read(formats.CIRCUIT_INSTRUCTION_V2_SIZE),
            )
        )
    gate_name = file_obj.read(instruction.name_size).decode(common.ENCODE)
    label = file_obj.read(instruction.label_size).decode(common.ENCODE)
    condition_register = file_obj.read(instruction.condition_register_size).decode(common.ENCODE)
    qargs = []
    cargs = []
    params = []
    condition = None
    if (version < 5 and instruction.has_condition) or (
        version >= 5 and instruction.conditional_key == type_keys.Condition.TWO_TUPLE
    ):
        condition = (
            _loads_register_param(condition_register, circuit, registers),
            instruction.condition_value,
        )
    elif version >= 5 and instruction.conditional_key == type_keys.Condition.EXPRESSION:
        condition = value.read_value(
            file_obj,
            version,
            vectors,
            clbits=circuit.clbits,
            cregs=registers["c"],
            use_symengine=use_symengine,
        )
    if circuit is not None:
        qubit_indices = dict(enumerate(circuit.qubits))
        clbit_indices = dict(enumerate(circuit.clbits))
    else:
        qubit_indices = {}
        clbit_indices = {}

    # Load Arguments
    if circuit is not None:
        for _qarg in range(instruction.num_qargs):
            qarg = formats.CIRCUIT_INSTRUCTION_ARG._make(
                struct.unpack(
                    formats.CIRCUIT_INSTRUCTION_ARG_PACK,
                    file_obj.read(formats.CIRCUIT_INSTRUCTION_ARG_SIZE),
                )
            )
            if qarg.type.decode(common.ENCODE) == "c":
                raise TypeError("Invalid input carg prior to all qargs")
            qargs.append(qubit_indices[qarg.size])
        for _carg in range(instruction.num_cargs):
            carg = formats.CIRCUIT_INSTRUCTION_ARG._make(
                struct.unpack(
                    formats.CIRCUIT_INSTRUCTION_ARG_PACK,
                    file_obj.read(formats.CIRCUIT_INSTRUCTION_ARG_SIZE),
                )
            )
            if carg.type.decode(common.ENCODE) == "q":
                raise TypeError("Invalid input qarg after all qargs")
            cargs.append(clbit_indices[carg.size])

    # Load Parameters
    for _param in range(instruction.num_parameters):
        type_key, data_bytes = common.read_generic_typed_data(file_obj)
        param = _loads_instruction_parameter(
            type_key, data_bytes, version, vectors, registers, circuit, use_symengine
        )
        params.append(param)

    # Load Gate object
    if gate_name in {"Gate", "Instruction", "ControlledGate"}:
        inst_obj = _parse_custom_operation(
            custom_operations, gate_name, params, version, vectors, registers, use_symengine
        )
        inst_obj.condition = condition
        if instruction.label_size > 0:
            inst_obj.label = label
        if circuit is None:
            return inst_obj
        circuit._append(inst_obj, qargs, cargs)
        return None
    elif gate_name in custom_operations:
        inst_obj = _parse_custom_operation(
            custom_operations, gate_name, params, version, vectors, registers, use_symengine
        )
        inst_obj.condition = condition
        if instruction.label_size > 0:
            inst_obj.label = label
        if circuit is None:
            return inst_obj
        circuit._append(inst_obj, qargs, cargs)
        return None
    elif hasattr(library, gate_name):
        gate_class = getattr(library, gate_name)
    elif hasattr(circuit_mod, gate_name):
        gate_class = getattr(circuit_mod, gate_name)
    elif hasattr(extensions, gate_name):
        gate_class = getattr(extensions, gate_name)
    elif hasattr(quantum_initializer, gate_name):
        gate_class = getattr(quantum_initializer, gate_name)
    elif hasattr(controlflow, gate_name):
        gate_class = getattr(controlflow, gate_name)
    else:
        raise AttributeError("Invalid instruction type: %s" % gate_name)

    if instruction.label_size <= 0:
        label = None
    if gate_name in {"IfElseOp", "WhileLoopOp"}:
        gate = gate_class(condition, *params, label=label)
    elif version >= 5 and issubclass(gate_class, ControlledGate):
        if gate_name in {
            "MCPhaseGate",
            "MCU1Gate",
            "MCXGrayCode",
            "MCXGate",
            "MCXRecursive",
            "MCXVChain",
        }:
            gate = gate_class(*params, instruction.num_ctrl_qubits, label=label)
        else:
            gate = gate_class(*params, label=label)
            gate.num_ctrl_qubits = instruction.num_ctrl_qubits
            gate.ctrl_state = instruction.ctrl_state
        gate.condition = condition
    else:
        if gate_name in {
            "Initialize",
            "StatePreparation",
            "UCRXGate",
            "UCRYGate",
            "UCRZGate",
            "DiagonalGate",
        }:
            gate = gate_class(params)
        else:
            if gate_name == "Barrier":
                params = [len(qargs)]
            elif gate_name in {"BreakLoopOp", "ContinueLoopOp"}:
                params = [len(qargs), len(cargs)]
            if label is not None:
                if issubclass(gate_class, SingletonGate):
                    gate = gate_class(*params, label=label)
                else:
                    gate = gate_class(*params)
                    gate.label = label
            else:
                gate = gate_class(*params)
        if condition:
            if not isinstance(gate, ControlFlowOp):
                gate = gate.c_if(*condition)
            else:
                gate.condition = condition
    if circuit is None:
        return gate
    if not isinstance(gate, Instruction):
        circuit.append(gate, qargs, cargs)
    else:
        circuit._append(CircuitInstruction(gate, qargs, cargs))
    return None


def _parse_custom_operation(
    custom_operations, gate_name, params, version, vectors, registers, use_symengine
):
    if version >= 5:
        (
            type_str,
            num_qubits,
            num_clbits,
            definition,
            num_ctrl_qubits,
            ctrl_state,
            base_gate_raw,
        ) = custom_operations[gate_name]
    else:
        type_str, num_qubits, num_clbits, definition = custom_operations[gate_name]
    type_key = type_keys.CircuitInstruction(type_str)

    if type_key == type_keys.CircuitInstruction.INSTRUCTION:
        inst_obj = Instruction(gate_name, num_qubits, num_clbits, params)
        if definition is not None:
            inst_obj.definition = definition
        return inst_obj

    if type_key == type_keys.CircuitInstruction.GATE:
        inst_obj = Gate(gate_name, num_qubits, params)
        inst_obj.definition = definition
        return inst_obj

    if version >= 5 and type_key == type_keys.CircuitInstruction.CONTROLLED_GATE:
        with io.BytesIO(base_gate_raw) as base_gate_obj:
            base_gate = _read_instruction(
                base_gate_obj, None, registers, custom_operations, version, vectors, use_symengine
            )
        if ctrl_state < 2**num_ctrl_qubits - 1:
            # If open controls, we need to discard the control suffix when setting the name.
            gate_name = gate_name.rsplit("_", 1)[0]
        inst_obj = ControlledGate(
            gate_name,
            num_qubits,
            params,
            num_ctrl_qubits=num_ctrl_qubits,
            ctrl_state=ctrl_state,
            base_gate=base_gate,
        )
        inst_obj.definition = definition
        return inst_obj

    if type_key == type_keys.CircuitInstruction.PAULI_EVOL_GATE:
        return definition

    raise ValueError("Invalid custom instruction type '%s'" % type_str)


def _read_pauli_evolution_gate(file_obj, version, vectors):
    pauli_evolution_def = formats.PAULI_EVOLUTION_DEF._make(
        struct.unpack(
            formats.PAULI_EVOLUTION_DEF_PACK, file_obj.read(formats.PAULI_EVOLUTION_DEF_SIZE)
        )
    )
    if pauli_evolution_def.operator_size != 1 and pauli_evolution_def.standalone_op:
        raise ValueError(
            "Can't have a standalone operator with {pauli_evolution_raw[0]} operators in the payload"
        )

    operator_list = []
    for _ in range(pauli_evolution_def.operator_size):
        op_elem = formats.SPARSE_PAULI_OP_LIST_ELEM._make(
            struct.unpack(
                formats.SPARSE_PAULI_OP_LIST_ELEM_PACK,
                file_obj.read(formats.SPARSE_PAULI_OP_LIST_ELEM_SIZE),
            )
        )
        op_raw_data = common.data_from_binary(file_obj.read(op_elem.size), np.load)
        operator_list.append(SparsePauliOp.from_list(op_raw_data))

    if pauli_evolution_def.standalone_op:
        pauli_op = operator_list[0]
    else:
        pauli_op = operator_list

    time = value.loads_value(
        pauli_evolution_def.time_type,
        file_obj.read(pauli_evolution_def.time_size),
        version=version,
        vectors=vectors,
    )
    synth_data = json.loads(file_obj.read(pauli_evolution_def.synth_method_size))
    synthesis = getattr(evo_synth, synth_data["class"])(**synth_data["settings"])
    return_gate = library.PauliEvolutionGate(pauli_op, time=time, synthesis=synthesis)
    return return_gate


def _read_custom_operations(file_obj, version, vectors):
    custom_operations = {}
    custom_definition_header = formats.CUSTOM_CIRCUIT_DEF_HEADER._make(
        struct.unpack(
            formats.CUSTOM_CIRCUIT_DEF_HEADER_PACK,
            file_obj.read(formats.CUSTOM_CIRCUIT_DEF_HEADER_SIZE),
        )
    )
    if custom_definition_header.size > 0:
        for _ in range(custom_definition_header.size):
            if version < 5:
                data = formats.CUSTOM_CIRCUIT_INST_DEF._make(
                    struct.unpack(
                        formats.CUSTOM_CIRCUIT_INST_DEF_PACK,
                        file_obj.read(formats.CUSTOM_CIRCUIT_INST_DEF_SIZE),
                    )
                )
            else:
                data = formats.CUSTOM_CIRCUIT_INST_DEF_V2._make(
                    struct.unpack(
                        formats.CUSTOM_CIRCUIT_INST_DEF_V2_PACK,
                        file_obj.read(formats.CUSTOM_CIRCUIT_INST_DEF_V2_SIZE),
                    )
                )

            name = file_obj.read(data.gate_name_size).decode(common.ENCODE)
            type_str = data.type
            definition_circuit = None
            if data.custom_definition:
                def_binary = file_obj.read(data.size)
                if version < 3 or not name.startswith(r"###PauliEvolutionGate_"):
                    definition_circuit = common.data_from_binary(
                        def_binary, read_circuit, version=version
                    )
                elif name.startswith(r"###PauliEvolutionGate_"):
                    definition_circuit = common.data_from_binary(
                        def_binary, _read_pauli_evolution_gate, version=version, vectors=vectors
                    )
            if version < 5:
                data_payload = (type_str, data.num_qubits, data.num_clbits, definition_circuit)
            else:
                base_gate = file_obj.read(data.base_gate_size)
                data_payload = (
                    type_str,
                    data.num_qubits,
                    data.num_clbits,
                    definition_circuit,
                    data.num_ctrl_qubits,
                    data.ctrl_state,
                    base_gate,
                )
            custom_operations[name] = data_payload
    return custom_operations


def _read_calibrations(file_obj, version, vectors, metadata_deserializer):
    calibrations = {}

    header = formats.CALIBRATION._make(
        struct.unpack(formats.CALIBRATION_PACK, file_obj.read(formats.CALIBRATION_SIZE))
    )
    for _ in range(header.num_cals):
        defheader = formats.CALIBRATION_DEF._make(
            struct.unpack(formats.CALIBRATION_DEF_PACK, file_obj.read(formats.CALIBRATION_DEF_SIZE))
        )
        name = file_obj.read(defheader.name_size).decode(common.ENCODE)
        qubits = tuple(
            struct.unpack("!q", file_obj.read(struct.calcsize("!q")))[0]
            for _ in range(defheader.num_qubits)
        )
        params = tuple(
            value.read_value(file_obj, version, vectors) for _ in range(defheader.num_params)
        )
        schedule = schedules.read_schedule_block(file_obj, version, metadata_deserializer)

        if name not in calibrations:
            calibrations[name] = {(qubits, params): schedule}
        else:
            calibrations[name][(qubits, params)] = schedule

    return calibrations


def _dumps_register(register, index_map):
    if isinstance(register, ClassicalRegister):
        return register.name.encode(common.ENCODE)
    # Clbit.
    return b"\x00" + str(index_map["c"][register]).encode(common.ENCODE)


def _dumps_instruction_parameter(param, index_map, use_symengine):
    if isinstance(param, QuantumCircuit):
        type_key = type_keys.Program.CIRCUIT
        data_bytes = common.data_to_binary(param, write_circuit)
    elif isinstance(param, range):
        type_key = type_keys.Container.RANGE
        data_bytes = struct.pack(formats.RANGE_PACK, param.start, param.stop, param.step)
    elif isinstance(param, tuple):
        type_key = type_keys.Container.TUPLE
        data_bytes = common.sequence_to_binary(
            param, _dumps_instruction_parameter, index_map=index_map, use_symengine=use_symengine
        )
    elif isinstance(param, int):
        # TODO This uses little endian. This should be fixed in next QPY version.
        type_key = type_keys.Value.INTEGER
        data_bytes = struct.pack("<q", param)
    elif isinstance(param, float):
        # TODO This uses little endian. This should be fixed in next QPY version.
        type_key = type_keys.Value.FLOAT
        data_bytes = struct.pack("<d", param)
    elif isinstance(param, (Clbit, ClassicalRegister)):
        type_key = type_keys.Value.REGISTER
        data_bytes = _dumps_register(param, index_map)
    else:
        type_key, data_bytes = value.dumps_value(
            param, index_map=index_map, use_symengine=use_symengine
        )

    return type_key, data_bytes


# pylint: disable=too-many-boolean-expressions
def _write_instruction(file_obj, instruction, custom_operations, index_map, use_symengine):
    gate_class_name = instruction.operation.__class__.__name__
    custom_operations_list = []
    if (
        (
            not hasattr(library, gate_class_name)
            and not hasattr(circuit_mod, gate_class_name)
            and not hasattr(extensions, gate_class_name)
            and not hasattr(quantum_initializer, gate_class_name)
            and not hasattr(controlflow, gate_class_name)
        )
        or gate_class_name == "Gate"
        or gate_class_name == "Instruction"
        or isinstance(instruction.operation, library.BlueprintCircuit)
    ):
        gate_class_name = instruction.operation.name
        # ucr*-dg gates can have different numbers of parameters,
        # the uuid is appended to avoid storing a single definition
        # in circuits with multiple ucr*_dg gates.
        if instruction.operation.name in ["ucrx_dg", "ucry_dg", "ucrz_dg"]:
            gate_class_name += "_" + str(uuid.uuid4())

        if gate_class_name not in custom_operations:
            custom_operations[gate_class_name] = instruction.operation
            custom_operations_list.append(gate_class_name)

    elif gate_class_name == "ControlledGate":
        # controlled gates can have the same name but different parameter
        # values, the uuid is appended to avoid storing a single definition
        # in circuits with multiple controlled gates.
        gate_class_name = instruction.operation.name + "_" + str(uuid.uuid4())
        custom_operations[gate_class_name] = instruction.operation
        custom_operations_list.append(gate_class_name)

    elif isinstance(instruction.operation, library.PauliEvolutionGate):
        gate_class_name = r"###PauliEvolutionGate_" + str(uuid.uuid4())
        custom_operations[gate_class_name] = instruction.operation
        custom_operations_list.append(gate_class_name)

    condition_type = type_keys.Condition.NONE
    condition_register = b""
    condition_value = 0
    if (op_condition := getattr(instruction.operation, "condition", None)) is not None:
        if isinstance(op_condition, expr.Expr):
            condition_type = type_keys.Condition.EXPRESSION
        else:
            condition_type = type_keys.Condition.TWO_TUPLE
            condition_register = _dumps_register(instruction.operation.condition[0], index_map)
            condition_value = int(instruction.operation.condition[1])

    gate_class_name = gate_class_name.encode(common.ENCODE)
    label = getattr(instruction.operation, "label")
    if label:
        label_raw = label.encode(common.ENCODE)
    else:
        label_raw = b""

    # The instruction params we store are about being able to reconstruct the objects; they don't
    # necessarily need to match one-to-one to the `params` field.
    if isinstance(instruction.operation, controlflow.SwitchCaseOp):
        instruction_params = [
            instruction.operation.target,
            tuple(instruction.operation.cases_specifier()),
        ]
    else:
        instruction_params = instruction.operation.params

    num_ctrl_qubits = getattr(instruction.operation, "num_ctrl_qubits", 0)
    ctrl_state = getattr(instruction.operation, "ctrl_state", 0)
    instruction_raw = struct.pack(
        formats.CIRCUIT_INSTRUCTION_V2_PACK,
        len(gate_class_name),
        len(label_raw),
        len(instruction_params),
        instruction.operation.num_qubits,
        instruction.operation.num_clbits,
        condition_type.value,
        len(condition_register),
        condition_value,
        num_ctrl_qubits,
        ctrl_state,
    )
    file_obj.write(instruction_raw)
    file_obj.write(gate_class_name)
    file_obj.write(label_raw)
    if condition_type is type_keys.Condition.EXPRESSION:
        value.write_value(file_obj, op_condition, index_map=index_map)
    else:
        file_obj.write(condition_register)
    # Encode instruction args
    for qbit in instruction.qubits:
        instruction_arg_raw = struct.pack(
            formats.CIRCUIT_INSTRUCTION_ARG_PACK, b"q", index_map["q"][qbit]
        )
        file_obj.write(instruction_arg_raw)
    for clbit in instruction.clbits:
        instruction_arg_raw = struct.pack(
            formats.CIRCUIT_INSTRUCTION_ARG_PACK, b"c", index_map["c"][clbit]
        )
        file_obj.write(instruction_arg_raw)
    # Encode instruction params
    for param in instruction_params:
        type_key, data_bytes = _dumps_instruction_parameter(param, index_map, use_symengine)
        common.write_generic_typed_data(file_obj, type_key, data_bytes)
    return custom_operations_list


def _write_pauli_evolution_gate(file_obj, evolution_gate):
    operator_list = evolution_gate.operator
    standalone = False
    if not isinstance(operator_list, list):
        operator_list = [operator_list]
        standalone = True
    num_operators = len(operator_list)

    def _write_elem(buffer, op):
        elem_data = common.data_to_binary(op.to_list(array=True), np.save)
        elem_metadata = struct.pack(formats.SPARSE_PAULI_OP_LIST_ELEM_PACK, len(elem_data))
        buffer.write(elem_metadata)
        buffer.write(elem_data)

    pauli_data_buf = io.BytesIO()
    for operator in operator_list:
        data = common.data_to_binary(operator, _write_elem)
        pauli_data_buf.write(data)

    time_type, time_data = value.dumps_value(evolution_gate.time)
    time_size = len(time_data)
    synth_class = str(type(evolution_gate.synthesis).__name__)
    settings_dict = evolution_gate.synthesis.settings
    synth_data = json.dumps({"class": synth_class, "settings": settings_dict}).encode(common.ENCODE)
    synth_size = len(synth_data)
    pauli_evolution_raw = struct.pack(
        formats.PAULI_EVOLUTION_DEF_PACK,
        num_operators,
        standalone,
        time_type,
        time_size,
        synth_size,
    )
    file_obj.write(pauli_evolution_raw)
    file_obj.write(pauli_data_buf.getvalue())
    pauli_data_buf.close()
    file_obj.write(time_data)
    file_obj.write(synth_data)


def _write_custom_operation(file_obj, name, operation, custom_operations, use_symengine):
    type_key = type_keys.CircuitInstruction.assign(operation)
    has_definition = False
    size = 0
    data = None
    num_qubits = operation.num_qubits
    num_clbits = operation.num_clbits
    ctrl_state = 0
    num_ctrl_qubits = 0
    base_gate = None
    new_custom_instruction = []

    if type_key == type_keys.CircuitInstruction.PAULI_EVOL_GATE:
        has_definition = True
        data = common.data_to_binary(operation, _write_pauli_evolution_gate)
        size = len(data)
    elif type_key == type_keys.CircuitInstruction.CONTROLLED_GATE:
        # For ControlledGate, we have to access and store the private `_definition` rather than the
        # public one, because the public one is mutated to include additional logic if the control
        # state is open, and the definition setter (during a subsequent read) uses the "fully
        # excited" control definition only.
        has_definition = True
        # Build internal definition to support overloaded subclasses by
        # calling definition getter on object
        operation.definition  # pylint: disable=pointless-statement
        data = common.data_to_binary(operation._definition, write_circuit)
        size = len(data)
        num_ctrl_qubits = operation.num_ctrl_qubits
        ctrl_state = operation.ctrl_state
        base_gate = operation.base_gate
    elif operation.definition is not None:
        has_definition = True
        data = common.data_to_binary(operation.definition, write_circuit)
        size = len(data)
    if base_gate is None:
        base_gate_raw = b""
    else:
        with io.BytesIO() as base_gate_buffer:
            new_custom_instruction = _write_instruction(
                base_gate_buffer,
                CircuitInstruction(base_gate, (), ()),
                custom_operations,
                {},
                use_symengine,
            )
            base_gate_raw = base_gate_buffer.getvalue()
    name_raw = name.encode(common.ENCODE)
    custom_operation_raw = struct.pack(
        formats.CUSTOM_CIRCUIT_INST_DEF_V2_PACK,
        len(name_raw),
        type_key,
        num_qubits,
        num_clbits,
        has_definition,
        size,
        num_ctrl_qubits,
        ctrl_state,
        len(base_gate_raw),
    )
    file_obj.write(custom_operation_raw)
    file_obj.write(name_raw)
    if data:
        file_obj.write(data)
    file_obj.write(base_gate_raw)
    return new_custom_instruction


def _write_calibrations(file_obj, calibrations, metadata_serializer):
    flatten_dict = {}
    for gate, caldef in calibrations.items():
        for (qubits, params), schedule in caldef.items():
            key = (gate, qubits, params)
            flatten_dict[key] = schedule
    header = struct.pack(formats.CALIBRATION_PACK, len(flatten_dict))
    file_obj.write(header)
    for (name, qubits, params), schedule in flatten_dict.items():
        # In principle ScheduleBlock and Schedule can be supported.
        # As of version 5 only ScheduleBlock is supported.
        name_bytes = name.encode(common.ENCODE)
        defheader = struct.pack(
            formats.CALIBRATION_DEF_PACK,
            len(name_bytes),
            len(qubits),
            len(params),
            type_keys.Program.assign(schedule),
        )
        file_obj.write(defheader)
        file_obj.write(name_bytes)
        for qubit in qubits:
            file_obj.write(struct.pack("!q", qubit))
        for param in params:
            value.write_value(file_obj, param)
        schedules.write_schedule_block(file_obj, schedule, metadata_serializer)


def _write_registers(file_obj, in_circ_regs, full_bits):
    bitmap = {bit: index for index, bit in enumerate(full_bits)}

    out_circ_regs = set()
    for bit in full_bits:
        if bit._register is not None and bit._register not in in_circ_regs:
            out_circ_regs.add(bit._register)

    for regs, is_in_circuit in [(in_circ_regs, True), (out_circ_regs, False)]:
        for reg in regs:
            standalone = all(bit._register is reg for bit in reg)
            reg_name = reg.name.encode(common.ENCODE)
            reg_type = reg.prefix.encode(common.ENCODE)
            file_obj.write(
                struct.pack(
                    formats.REGISTER_V4_PACK,
                    reg_type,
                    standalone,
                    reg.size,
                    len(reg_name),
                    is_in_circuit,
                )
            )
            file_obj.write(reg_name)
            REGISTER_ARRAY_PACK = "!%sq" % reg.size
            bit_indices = []
            for bit in reg:
                bit_indices.append(bitmap.get(bit, -1))
            file_obj.write(struct.pack(REGISTER_ARRAY_PACK, *bit_indices))

    return len(in_circ_regs) + len(out_circ_regs)


def _write_layout(file_obj, circuit):
    if circuit.layout is None:
        # Write a null header if there is no layout present
        file_obj.write(struct.pack(formats.LAYOUT_V2_PACK, False, -1, -1, -1, 0, 0))
        return
    initial_size = -1
    input_qubit_mapping = {}
    initial_layout_array = []
    extra_registers = defaultdict(list)
    if circuit.layout.initial_layout is not None:
        initial_size = len(circuit.layout.initial_layout)
        layout_mapping = circuit.layout.initial_layout.get_physical_bits()
        for i in range(circuit.num_qubits):
            qubit = layout_mapping[i]
            input_qubit_mapping[qubit] = i
            if qubit._register is not None or qubit._index is not None:
                if qubit._register not in circuit.qregs:
                    extra_registers[qubit._register].append(qubit)
                initial_layout_array.append((qubit._index, qubit._register))
            else:
                initial_layout_array.append((None, None))
    input_qubit_size = -1
    input_qubit_mapping_array = []
    if circuit.layout.input_qubit_mapping is not None:
        input_qubit_size = len(circuit.layout.input_qubit_mapping)
        input_qubit_mapping_array = [None] * input_qubit_size
        layout_mapping = circuit.layout.initial_layout.get_virtual_bits()
        for qubit, index in circuit.layout.input_qubit_mapping.items():
            if (
                getattr(qubit, "_register", None) is not None
                and getattr(qubit, "_index", None) is not None
            ):
                if qubit._register not in circuit.qregs:
                    extra_registers[qubit._register].append(qubit)
                input_qubit_mapping_array[index] = layout_mapping[qubit]
            else:
                input_qubit_mapping_array[index] = layout_mapping[qubit]
    final_layout_size = -1
    final_layout_array = []
    if circuit.layout.final_layout is not None:
        final_layout_size = len(circuit.layout.final_layout)
        final_layout_physical = circuit.layout.final_layout.get_physical_bits()
        for i in range(circuit.num_qubits):
            virtual_bit = final_layout_physical[i]
            final_layout_array.append(circuit.find_bit(virtual_bit).index)

    input_qubit_count = circuit._layout._input_qubit_count
    if input_qubit_count is None:
        input_qubit_count = -1
    file_obj.write(
        struct.pack(
            formats.LAYOUT_V2_PACK,
            True,
            initial_size,
            input_qubit_size,
            final_layout_size,
            len(extra_registers),
            input_qubit_count,
        )
    )
    _write_registers(
        file_obj, list(extra_registers), [x for bits in extra_registers.values() for x in bits]
    )
    for index, register in initial_layout_array:
        reg_name_bytes = None if register is None else register.name.encode(common.ENCODE)
        file_obj.write(
            struct.pack(
                formats.INITIAL_LAYOUT_BIT_PACK,
                -1 if index is None else index,
                -1 if reg_name_bytes is None else len(reg_name_bytes),
            )
        )
        if reg_name_bytes is not None:
            file_obj.write(reg_name_bytes)
    for i in input_qubit_mapping_array:
        file_obj.write(struct.pack("!I", i))
    for i in final_layout_array:
        file_obj.write(struct.pack("!I", i))


def _read_layout(file_obj, circuit):
    header = formats.LAYOUT._make(
        struct.unpack(formats.LAYOUT_PACK, file_obj.read(formats.LAYOUT_SIZE))
    )
    if not header.exists:
        return
    _read_common_layout(file_obj, header, circuit)


def _read_common_layout(file_obj, header, circuit):
    registers = {
        name: QuantumRegister(len(v[1]), name)
        for name, v in _read_registers_v4(file_obj, header.extra_registers)["q"].items()
    }
    initial_layout = None
    initial_layout_virtual_bits = []
    for _ in range(header.initial_layout_size):
        virtual_bit = formats.INITIAL_LAYOUT_BIT._make(
            struct.unpack(
                formats.INITIAL_LAYOUT_BIT_PACK,
                file_obj.read(formats.INITIAL_LAYOUT_BIT_SIZE),
            )
        )
        if virtual_bit.index == -1 and virtual_bit.register_size == -1:
            qubit = Qubit()
        else:
            register_name = file_obj.read(virtual_bit.register_size).decode(common.ENCODE)
            if register_name in registers:
                qubit = registers[register_name][virtual_bit.index]
            else:
                register = next(filter(lambda x, name=register_name: x.name == name, circuit.qregs))
                qubit = register[virtual_bit.index]
        initial_layout_virtual_bits.append(qubit)
    if initial_layout_virtual_bits:
        initial_layout = Layout.from_qubit_list(initial_layout_virtual_bits)
    input_qubit_mapping = None
    input_qubit_mapping_array = []
    for _ in range(header.input_mapping_size):
        input_qubit_mapping_array.append(
            struct.unpack("!I", file_obj.read(struct.calcsize("!I")))[0]
        )
    if input_qubit_mapping_array:
        input_qubit_mapping = {}
        physical_bits = initial_layout.get_physical_bits()
        for index, bit in enumerate(input_qubit_mapping_array):
            input_qubit_mapping[physical_bits[bit]] = index
    final_layout = None
    final_layout_array = []
    for _ in range(header.final_layout_size):
        final_layout_array.append(struct.unpack("!I", file_obj.read(struct.calcsize("!I")))[0])

    if final_layout_array:
        layout_dict = {circuit.qubits[bit]: index for index, bit in enumerate(final_layout_array)}
        final_layout = Layout(layout_dict)

    circuit._layout = TranspileLayout(initial_layout, input_qubit_mapping, final_layout)


def _read_layout_v2(file_obj, circuit):
    header = formats.LAYOUT_V2._make(
        struct.unpack(formats.LAYOUT_V2_PACK, file_obj.read(formats.LAYOUT_V2_SIZE))
    )
    if not header.exists:
        return
    _read_common_layout(file_obj, header, circuit)
    if header.input_qubit_count >= 0:
        circuit._layout._input_qubit_count = header.input_qubit_count
        circuit._layout._output_qubit_list = circuit.qubits


def write_circuit(file_obj, circuit, metadata_serializer=None, use_symengine=False):
    """Write a single QuantumCircuit object in the file like object.

    Args:
        file_obj (FILE): The file like object to write the circuit data in.
        circuit (QuantumCircuit): The circuit data to write.
        metadata_serializer (JSONEncoder): An optional JSONEncoder class that
            will be passed the :attr:`.QuantumCircuit.metadata` dictionary for
            ``circuit`` and will be used as the ``cls`` kwarg
            on the ``json.dump()`` call to JSON serialize that dictionary.
        use_symengine (bool): If True, symbolic objects will be serialized using symengine's
            native mechanism. This is a faster serialization alternative, but not supported in all
            platforms. Please check that your target platform is supported by the symengine library
            before setting this option, as it will be required by qpy to deserialize the payload.
    """
    metadata_raw = json.dumps(
        circuit.metadata, separators=(",", ":"), cls=metadata_serializer
    ).encode(common.ENCODE)
    metadata_size = len(metadata_raw)
    num_instructions = len(circuit)
    circuit_name = circuit.name.encode(common.ENCODE)
    global_phase_type, global_phase_data = value.dumps_value(circuit.global_phase)

    with io.BytesIO() as reg_buf:
        num_qregs = _write_registers(reg_buf, circuit.qregs, circuit.qubits)
        num_cregs = _write_registers(reg_buf, circuit.cregs, circuit.clbits)
        registers_raw = reg_buf.getvalue()
    num_registers = num_qregs + num_cregs

    # Write circuit header
    header_raw = formats.CIRCUIT_HEADER_V2(
        name_size=len(circuit_name),
        global_phase_type=global_phase_type,
        global_phase_size=len(global_phase_data),
        num_qubits=circuit.num_qubits,
        num_clbits=circuit.num_clbits,
        metadata_size=metadata_size,
        num_registers=num_registers,
        num_instructions=num_instructions,
    )
    header = struct.pack(formats.CIRCUIT_HEADER_V2_PACK, *header_raw)
    file_obj.write(header)
    file_obj.write(circuit_name)
    file_obj.write(global_phase_data)
    file_obj.write(metadata_raw)
    # Write header payload
    file_obj.write(registers_raw)
    instruction_buffer = io.BytesIO()
    custom_operations = {}
    index_map = {}
    index_map["q"] = {bit: index for index, bit in enumerate(circuit.qubits)}
    index_map["c"] = {bit: index for index, bit in enumerate(circuit.clbits)}
    for instruction in circuit.data:
        _write_instruction(
            instruction_buffer, instruction, custom_operations, index_map, use_symengine
        )

    with io.BytesIO() as custom_operations_buffer:
        new_custom_operations = list(custom_operations.keys())
        while new_custom_operations:
            operations_to_serialize = new_custom_operations.copy()
            new_custom_operations = []
            for name in operations_to_serialize:
                operation = custom_operations[name]
                new_custom_operations.extend(
                    _write_custom_operation(
                        custom_operations_buffer, name, operation, custom_operations, use_symengine
                    )
                )

        file_obj.write(struct.pack(formats.CUSTOM_CIRCUIT_DEF_HEADER_PACK, len(custom_operations)))
        file_obj.write(custom_operations_buffer.getvalue())

    file_obj.write(instruction_buffer.getvalue())
    instruction_buffer.close()

    # Write calibrations
    _write_calibrations(file_obj, circuit.calibrations, metadata_serializer)
    _write_layout(file_obj, circuit)


def read_circuit(file_obj, version, metadata_deserializer=None, use_symengine=False):
    """Read a single QuantumCircuit object from the file like object.

    Args:
        file_obj (FILE): The file like object to read the circuit data from.
        version (int): QPY version.
        metadata_deserializer (JSONDecoder): An optional JSONDecoder class
            that will be used for the ``cls`` kwarg on the internal
            ``json.load`` call used to deserialize the JSON payload used for
            the :attr:`.QuantumCircuit.metadata` attribute for a circuit
            in the file-like object. If this is not specified the circuit metadata will
            be parsed as JSON with the stdlib ``json.load()`` function using
            the default ``JSONDecoder`` class.
        use_symengine (bool): If True, symbolic objects will be de-serialized using
            symengine's native mechanism. This is a faster serialization alternative, but not
            supported in all platforms. Please check that your target platform is supported by
            the symengine library before setting this option, as it will be required by qpy to
            deserialize the payload.
    Returns:
        QuantumCircuit: The circuit object from the file.

    Raises:
        QpyError: Invalid register.
    """
    vectors = {}
    if version < 2:
        header, name, metadata = _read_header(file_obj, metadata_deserializer=metadata_deserializer)
    else:
        header, name, metadata = _read_header_v2(
            file_obj, version, vectors, metadata_deserializer=metadata_deserializer
        )

    global_phase = header["global_phase"]
    num_qubits = header["num_qubits"]
    num_clbits = header["num_clbits"]
    num_registers = header["num_registers"]
    num_instructions = header["num_instructions"]
    # `out_registers` is two "name: register" maps segregated by type for the rest of QPY, and
    # `all_registers` is the complete ordered list used to construct the `QuantumCircuit`.
    out_registers = {"q": {}, "c": {}}
    all_registers = []
    out_bits = {"q": [None] * num_qubits, "c": [None] * num_clbits}
    if num_registers > 0:
        if version < 4:
            registers = _read_registers(file_obj, num_registers)
        else:
            registers = _read_registers_v4(file_obj, num_registers)
        for bit_type_label, bit_type, reg_type in [
            ("q", Qubit, QuantumRegister),
            ("c", Clbit, ClassicalRegister),
        ]:
            # This does two passes through the registers. In the first, we're actually just
            # constructing the `Bit` instances: any register that is `standalone` "owns" all its
            # bits in the old Qiskit data model, so we have to construct those by creating the
            # register and taking the bits from them.  That's the case even if that register isn't
            # actually in the circuit, which is why we stored them (with `in_circuit=False`) in QPY.
            #
            # Since there's no guarantees in QPY about the ordering of registers, we have to pass
            # through all registers to create the bits first, because we can't reliably know if a
            # non-standalone register contains bits from a standalone one until we've seen all
            # standalone registers.
            typed_bits = out_bits[bit_type_label]
            typed_registers = registers[bit_type_label]
            for register_name, (standalone, indices, _incircuit) in typed_registers.items():
                if not standalone:
                    continue
                register = reg_type(len(indices), register_name)
                out_registers[bit_type_label][register_name] = register
                for owned, index in zip(register, indices):
                    # Negative indices are for bits that aren't in the circuit.
                    if index >= 0:
                        typed_bits[index] = owned
            # Any remaining unset bits aren't owned, so we can construct them in the standard way.
            typed_bits = [bit if bit is not None else bit_type() for bit in typed_bits]
            # Finally _properly_ construct all the registers.  Bits can be in more than one
            # register, including bits that are old-style "owned" by a register.
            for register_name, (standalone, indices, in_circuit) in typed_registers.items():
                if standalone:
                    register = out_registers[bit_type_label][register_name]
                else:
                    register = reg_type(
                        name=register_name,
                        bits=[typed_bits[x] if x >= 0 else bit_type() for x in indices],
                    )
                    out_registers[bit_type_label][register_name] = register
                if in_circuit:
                    all_registers.append(register)
            out_bits[bit_type_label] = typed_bits
    else:
        out_bits = {
            "q": [Qubit() for _ in out_bits["q"]],
            "c": [Clbit() for _ in out_bits["c"]],
        }
    circ = QuantumCircuit(
        out_bits["q"],
        out_bits["c"],
        *all_registers,
        name=name,
        global_phase=global_phase,
        metadata=metadata,
    )
    custom_operations = _read_custom_operations(file_obj, version, vectors)
    for _instruction in range(num_instructions):
        _read_instruction(
            file_obj, circ, out_registers, custom_operations, version, vectors, use_symengine
        )

    # Read calibrations
    if version >= 5:
        circ.calibrations = _read_calibrations(file_obj, version, vectors, metadata_deserializer)

    for vec_name, (vector, initialized_params) in vectors.items():
        if len(initialized_params) != len(vector):
            warnings.warn(
                f"The ParameterVector: '{vec_name}' is not fully identical to its "
                "pre-serialization state. Elements "
                f"{', '.join([str(x) for x in set(range(len(vector))) - initialized_params])} "
                "in the ParameterVector will be not equal to the pre-serialized ParameterVector "
                f"as they weren't used in the circuit: {circ.name}",
                UserWarning,
            )
    if version >= 8:
        if version >= 10:
            _read_layout_v2(file_obj, circ)
        else:
            _read_layout(file_obj, circ)
    return circ<|MERGE_RESOLUTION|>--- conflicted
+++ resolved
@@ -159,17 +159,13 @@
     else:
         clbits = circuit.clbits if circuit is not None else ()
         param = value.loads_value(
-<<<<<<< HEAD
-            type_key, data_bytes, version, vectors, clbits=clbits, cregs=registers["c"]
-=======
             type_key,
             data_bytes,
             version,
             vectors,
-            clbits=circuit.clbits,
+            clbits=circuit,
             cregs=registers["c"],
             use_symengine=use_symengine,
->>>>>>> a1927bdc
         )
 
     return param
