# -*- coding: utf-8 -*-
# pylint: disable=redefined-builtin

# Copyright 2017 IBM RESEARCH. All Rights Reserved.
#
# Licensed under the Apache License, Version 2.0 (the "License");
# you may not use this file except in compliance with the License.
# You may obtain a copy of the License at
#
#     http://www.apache.org/licenses/LICENSE-2.0
#
# Unless required by applicable law or agreed to in writing, software
# distributed under the License is distributed on an "AS IS" BASIS,
# WITHOUT WARRANTIES OR CONDITIONS OF ANY KIND, either express or implied.
# See the License for the specific language governing permissions and
# limitations under the License.
# =============================================================================

"""Tools for compiling Quantum Programs."""
from qiskit.unroll import DagUnroller, JsonBackend


# TODO: This is here for backward compatibility with QISKit Developer Challenge
# Once the challenge is finished, we have to remove this entire module.
def dag2json(dag_circuit, basis_gates='u1,u2,u3,cx,id'):
    """Make a Json representation of the circuit.
    Takes a circuit dag and returns json circuit obj. This is an internal
    function.
    Args:
        dag_circuit (QuantumCircuit): a dag representation of the circuit.
        basis_gates (str): a comma seperated string and are the base gates,
                               which by default are: u1,u2,u3,cx,id
    Returns:
        json: the json version of the dag
    """
<<<<<<< HEAD
    # create Program object Node (AST)
    node_circuit = qasm.Qasm(filename=filename).parse()
    node_unroller = Unroller(node_circuit, CircuitBackend(basis_gates.split(",")))
    circuit_unrolled = node_unroller.execute()
    return circuit_unrolled


def dag2json(dag_circuit, basis_gates='u1,u2,u3,cx,id'):
    """Make a Json representation of the circuit.
    Takes a circuit dag and returns json circuit obj. This is an internal
    function.
    Args:
        dag_circuit (QuantumCircuit): a dag representation of the circuit.
        basis_gates (str): a comma seperated string and are the base gates,
                               which by default are: u1,u2,u3,cx,id
    Returns:
        json: the json version of the dag
    """
    return DagUnroller(dag_circuit, JsonBackend(basis_gates.split(","))).execute()


class QISKitCompilerError(QISKitError):
    """Exceptions raised during compilation"""
    pass
=======
    return DagUnroller(dag_circuit, JsonBackend(basis_gates.split(","))).execute()
>>>>>>> 25aeebed
<|MERGE_RESOLUTION|>--- conflicted
+++ resolved
@@ -33,31 +33,4 @@
     Returns:
         json: the json version of the dag
     """
-<<<<<<< HEAD
-    # create Program object Node (AST)
-    node_circuit = qasm.Qasm(filename=filename).parse()
-    node_unroller = Unroller(node_circuit, CircuitBackend(basis_gates.split(",")))
-    circuit_unrolled = node_unroller.execute()
-    return circuit_unrolled
-
-
-def dag2json(dag_circuit, basis_gates='u1,u2,u3,cx,id'):
-    """Make a Json representation of the circuit.
-    Takes a circuit dag and returns json circuit obj. This is an internal
-    function.
-    Args:
-        dag_circuit (QuantumCircuit): a dag representation of the circuit.
-        basis_gates (str): a comma seperated string and are the base gates,
-                               which by default are: u1,u2,u3,cx,id
-    Returns:
-        json: the json version of the dag
-    """
-    return DagUnroller(dag_circuit, JsonBackend(basis_gates.split(","))).execute()
-
-
-class QISKitCompilerError(QISKitError):
-    """Exceptions raised during compilation"""
-    pass
-=======
-    return DagUnroller(dag_circuit, JsonBackend(basis_gates.split(","))).execute()
->>>>>>> 25aeebed
+    return DagUnroller(dag_circuit, JsonBackend(basis_gates.split(","))).execute()