--- conflicted
+++ resolved
@@ -222,11 +222,6 @@
         apply_pass = ApplyLayout()
         apply_pass.property_set["layout"] = self.layout
         self.dag = apply_pass.run(self.enlarge_dag)
-<<<<<<< HEAD
-        self.routed_dag = StochasticSwap(self.coupling_map, seed=42).run(self.dag)
-=======
-        self.backend_props = Fake20QV1().properties()
->>>>>>> 7169f6db
 
     def time_gate_direction(self, _, __):
         GateDirection(self.coupling_map).run(self.routed_dag)
