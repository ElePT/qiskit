# This code is part of Qiskit.
#
# (C) Copyright IBM 2023, 2024.
#
# This code is licensed under the Apache License, Version 2.0. You may
# obtain a copy of this license in the LICENSE.txt file in the root directory
# of this source tree or at http://www.apache.org/licenses/LICENSE-2.0.
#
# Any modifications or derivative works of this code must retain this
# copyright notice, and modified files need to carry a notice indicating
# that they have been altered from the originals.

# pylint: disable=no-member,invalid-name,missing-docstring,no-name-in-module
# pylint: disable=attribute-defined-outside-init,unsubscriptable-object

import os

from qiskit import QuantumCircuit
from qiskit.compiler import transpile
from qiskit.providers.fake_provider import GenericBackendV2

from ..python.legacy_cmaps import MUMBAI_CMAP


class TranspilerQualitativeBench:
    params = [0, 1, 2, 3]
    param_names = ["optimization level"]
    timeout = 600

    # pylint: disable=unused-argument
<<<<<<< HEAD
    def setup(self, optimization_level, routing_method, layout_method):
        self.backend = GenericBackendV2(num_qubits=27, coupling_map=MUMBAI_CMAP, seed=0)
=======
    def setup(self, optimization_level):
        self.backend = Fake27QPulseV1()
>>>>>>> 7169f6db
        self.qasm_path = os.path.abspath(os.path.join(os.path.dirname(__file__), "qasm"))

        self.depth_4gt10_v1_81 = QuantumCircuit.from_qasm_file(
            os.path.join(self.qasm_path, "depth_4gt10-v1_81.qasm")
        )
        self.depth_4mod5_v0_19 = QuantumCircuit.from_qasm_file(
            os.path.join(self.qasm_path, "depth_4mod5-v0_19.qasm")
        )
        self.depth_mod8_10_178 = QuantumCircuit.from_qasm_file(
            os.path.join(self.qasm_path, "depth_mod8-10_178.qasm")
        )

        self.time_cnt3_5_179 = QuantumCircuit.from_qasm_file(
            os.path.join(self.qasm_path, "time_cnt3-5_179.qasm")
        )
        self.time_cnt3_5_180 = QuantumCircuit.from_qasm_file(
            os.path.join(self.qasm_path, "time_cnt3-5_180.qasm")
        )
        self.time_qft_16 = QuantumCircuit.from_qasm_file(
            os.path.join(self.qasm_path, "time_qft_16.qasm")
        )

    def track_depth_transpile_4gt10_v1_81(self, optimization_level):
        return transpile(
            self.depth_4gt10_v1_81,
            self.backend,
            optimization_level=optimization_level,
            seed_transpiler=0,
        ).depth()

    def track_depth_transpile_4mod5_v0_19(self, optimization_level):
        return transpile(
            self.depth_4mod5_v0_19,
            self.backend,
            optimization_level=optimization_level,
            seed_transpiler=0,
        ).depth()

    def track_depth_transpile_mod8_10_178(self, optimization_level):
        return transpile(
            self.depth_mod8_10_178,
            self.backend,
            optimization_level=optimization_level,
            seed_transpiler=0,
        ).depth()

    def time_transpile_time_cnt3_5_179(self, optimization_level):
        transpile(
            self.time_cnt3_5_179,
            self.backend,
            optimization_level=optimization_level,
            seed_transpiler=0,
        )

    def time_transpile_time_cnt3_5_180(self, optimization_level):
        transpile(
            self.time_cnt3_5_180,
            self.backend,
            optimization_level=optimization_level,
            seed_transpiler=0,
        )

    def time_transpile_time_qft_16(self, optimization_level):
        transpile(
            self.time_qft_16,
            self.backend,
            optimization_level=optimization_level,
            seed_transpiler=0,
        )<|MERGE_RESOLUTION|>--- conflicted
+++ resolved
@@ -28,13 +28,8 @@
     timeout = 600
 
     # pylint: disable=unused-argument
-<<<<<<< HEAD
-    def setup(self, optimization_level, routing_method, layout_method):
+    def setup(self, optimization_level):
         self.backend = GenericBackendV2(num_qubits=27, coupling_map=MUMBAI_CMAP, seed=0)
-=======
-    def setup(self, optimization_level):
-        self.backend = Fake27QPulseV1()
->>>>>>> 7169f6db
         self.qasm_path = os.path.abspath(os.path.join(os.path.dirname(__file__), "qasm"))
 
         self.depth_4gt10_v1_81 = QuantumCircuit.from_qasm_file(
