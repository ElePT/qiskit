# This code is part of Qiskit.
#
# (C) Copyright IBM 2021, 2024.
#
# This code is licensed under the Apache License, Version 2.0. You may
# obtain a copy of this license in the LICENSE.txt file in the root directory
# of this source tree or at http://www.apache.org/licenses/LICENSE-2.0.
#
# Any modifications or derivative works of this code must retain this
# copyright notice, and modified files need to carry a notice indicating
# that they have been altered from the originals.

# pylint: disable=missing-docstring
from pickle import loads, dumps

import math
import numpy as np

from qiskit.circuit.library import (
    RZGate,
    SXGate,
    XGate,
    CXGate,
    RYGate,
    RXGate,
    RXXGate,
    RGate,
    IGate,
    ECRGate,
    UGate,
    CCXGate,
    RZXGate,
    CZGate,
    UnitaryGate,
)
from qiskit.circuit import IfElseOp, ForLoopOp, WhileLoopOp, SwitchCaseOp
from qiskit.circuit.measure import Measure
from qiskit.circuit.parameter import Parameter
from qiskit import pulse
from qiskit.pulse.instruction_schedule_map import InstructionScheduleMap
from qiskit.pulse.calibration_entries import CalibrationPublisher, ScheduleDef
from qiskit.transpiler.coupling import CouplingMap
from qiskit.transpiler.instruction_durations import InstructionDurations
from qiskit.transpiler.timing_constraints import TimingConstraints
from qiskit.transpiler.exceptions import TranspilerError
from qiskit.transpiler import Target
from qiskit.transpiler import InstructionProperties
from qiskit.providers.fake_provider import (
    GenericBackendV2,
    Fake5QV1,
    Fake7QPulseV1,
)
from test import QiskitTestCase  # pylint: disable=wrong-import-order
from qiskit.providers.backend import QubitProperties
from test.python.providers.fake_mumbai_v2 import (  # pylint: disable=wrong-import-order
    FakeMumbaiFractionalCX,
)


class TestTarget(QiskitTestCase):
    def setUp(self):
        super().setUp()
        self.theta = Parameter("theta")
        self.phi = Parameter("phi")
        self.lam = Parameter("lam")
        self.fake_backend = GenericBackendV2(num_qubits=2, basis_gates=[])
        self.fake_backend_target = self.fake_backend.target

        # GenericBackendV2 is limited to the standard gate library, and doesn't
        # let you pick which gates go to which qubits (beyond a general coupling
        # map), so the instructions are added to the target manually.
        rx_30_props = {
            (0,): InstructionProperties(duration=1.23e-8, error=0.00018115),
            (1,): InstructionProperties(duration=1.52e-8, error=0.00012115),
        }
        self.fake_backend_target.add_instruction(RXGate(np.pi / 6), rx_30_props, name="rx_30")
        rx_props = {
            (0,): InstructionProperties(duration=5.23e-8, error=0.00038115),
            (1,): InstructionProperties(duration=4.52e-8, error=0.00032115),
        }
        self.fake_backend_target.add_instruction(RXGate(self.theta), rx_props)
        u_props = {
            (0,): InstructionProperties(duration=5.23e-8, error=0.00038115),
            (1,): InstructionProperties(duration=4.52e-8, error=0.00032115),
        }
        self.fake_backend_target.add_instruction(UGate(self.theta, self.phi, self.lam), u_props)
        cx_props = {
            (0, 1): InstructionProperties(duration=5.23e-7, error=0.00098115),
        }
        self.fake_backend_target.add_instruction(CXGate(), cx_props)
        ecr_props = {
            (1, 0): InstructionProperties(duration=4.52e-9, error=0.0000132115),
        }
        self.fake_backend_target.add_instruction(ECRGate(), ecr_props)

        self.ibm_target = Target()
        i_props = {
            (0,): InstructionProperties(duration=35.5e-9, error=0.000413),
            (1,): InstructionProperties(duration=35.5e-9, error=0.000502),
            (2,): InstructionProperties(duration=35.5e-9, error=0.0004003),
            (3,): InstructionProperties(duration=35.5e-9, error=0.000614),
            (4,): InstructionProperties(duration=35.5e-9, error=0.006149),
        }
        self.ibm_target.add_instruction(IGate(), i_props)
        rz_props = {
            (0,): InstructionProperties(duration=0, error=0),
            (1,): InstructionProperties(duration=0, error=0),
            (2,): InstructionProperties(duration=0, error=0),
            (3,): InstructionProperties(duration=0, error=0),
            (4,): InstructionProperties(duration=0, error=0),
        }
        self.ibm_target.add_instruction(RZGate(self.theta), rz_props)
        sx_props = {
            (0,): InstructionProperties(duration=35.5e-9, error=0.000413),
            (1,): InstructionProperties(duration=35.5e-9, error=0.000502),
            (2,): InstructionProperties(duration=35.5e-9, error=0.0004003),
            (3,): InstructionProperties(duration=35.5e-9, error=0.000614),
            (4,): InstructionProperties(duration=35.5e-9, error=0.006149),
        }
        self.ibm_target.add_instruction(SXGate(), sx_props)
        x_props = {
            (0,): InstructionProperties(duration=35.5e-9, error=0.000413),
            (1,): InstructionProperties(duration=35.5e-9, error=0.000502),
            (2,): InstructionProperties(duration=35.5e-9, error=0.0004003),
            (3,): InstructionProperties(duration=35.5e-9, error=0.000614),
            (4,): InstructionProperties(duration=35.5e-9, error=0.006149),
        }
        self.ibm_target.add_instruction(XGate(), x_props)
        cx_props = {
            (3, 4): InstructionProperties(duration=270.22e-9, error=0.00713),
            (4, 3): InstructionProperties(duration=305.77e-9, error=0.00713),
            (3, 1): InstructionProperties(duration=462.22e-9, error=0.00929),
            (1, 3): InstructionProperties(duration=497.77e-9, error=0.00929),
            (1, 2): InstructionProperties(duration=227.55e-9, error=0.00659),
            (2, 1): InstructionProperties(duration=263.11e-9, error=0.00659),
            (0, 1): InstructionProperties(duration=519.11e-9, error=0.01201),
            (1, 0): InstructionProperties(duration=554.66e-9, error=0.01201),
        }
        self.ibm_target.add_instruction(CXGate(), cx_props)
        measure_props = {
            (0,): InstructionProperties(duration=5.813e-6, error=0.0751),
            (1,): InstructionProperties(duration=5.813e-6, error=0.0225),
            (2,): InstructionProperties(duration=5.813e-6, error=0.0146),
            (3,): InstructionProperties(duration=5.813e-6, error=0.0215),
            (4,): InstructionProperties(duration=5.813e-6, error=0.0333),
        }
        self.ibm_target.add_instruction(Measure(), measure_props)

        self.aqt_target = Target(description="AQT Target")
        rx_props = {
            (0,): None,
            (1,): None,
            (2,): None,
            (3,): None,
            (4,): None,
        }
        self.aqt_target.add_instruction(RXGate(self.theta), rx_props)
        ry_props = {
            (0,): None,
            (1,): None,
            (2,): None,
            (3,): None,
            (4,): None,
        }
        self.aqt_target.add_instruction(RYGate(self.theta), ry_props)
        rz_props = {
            (0,): None,
            (1,): None,
            (2,): None,
            (3,): None,
            (4,): None,
        }
        self.aqt_target.add_instruction(RZGate(self.theta), rz_props)
        r_props = {
            (0,): None,
            (1,): None,
            (2,): None,
            (3,): None,
            (4,): None,
        }
        self.aqt_target.add_instruction(RGate(self.theta, self.phi), r_props)
        rxx_props = {
            (0, 1): None,
            (0, 2): None,
            (0, 3): None,
            (0, 4): None,
            (1, 0): None,
            (2, 0): None,
            (3, 0): None,
            (4, 0): None,
            (1, 2): None,
            (1, 3): None,
            (1, 4): None,
            (2, 1): None,
            (3, 1): None,
            (4, 1): None,
            (2, 3): None,
            (2, 4): None,
            (3, 2): None,
            (4, 2): None,
            (3, 4): None,
            (4, 3): None,
        }
        self.aqt_target.add_instruction(RXXGate(self.theta), rxx_props)
        measure_props = {
            (0,): None,
            (1,): None,
            (2,): None,
            (3,): None,
            (4,): None,
        }
        self.aqt_target.add_instruction(Measure(), measure_props)
        self.empty_target = Target()
        self.ideal_sim_target = Target(num_qubits=3, description="Ideal Simulator")
        for inst in [
            UGate(self.theta, self.phi, self.lam),
            RXGate(self.theta),
            RYGate(self.theta),
            RZGate(self.theta),
            CXGate(),
            ECRGate(),
            CCXGate(),
            Measure(),
        ]:
            self.ideal_sim_target.add_instruction(inst, {None: None})

    def test_qargs(self):
        self.assertEqual(set(), self.empty_target.qargs)
        expected_ibm = {
            (0,),
            (1,),
            (2,),
            (3,),
            (4,),
            (3, 4),
            (4, 3),
            (3, 1),
            (1, 3),
            (1, 2),
            (2, 1),
            (0, 1),
            (1, 0),
        }
        self.assertEqual(expected_ibm, self.ibm_target.qargs)
        expected_aqt = {
            (0,),
            (1,),
            (2,),
            (3,),
            (4,),
            (0, 1),
            (0, 2),
            (0, 3),
            (0, 4),
            (1, 0),
            (2, 0),
            (3, 0),
            (4, 0),
            (1, 2),
            (1, 3),
            (1, 4),
            (2, 1),
            (3, 1),
            (4, 1),
            (2, 3),
            (2, 4),
            (3, 2),
            (4, 2),
            (3, 4),
            (4, 3),
        }
        self.assertEqual(expected_aqt, self.aqt_target.qargs)
        expected_fake = {
            (0,),
            (1,),
            (0, 1),
            (1, 0),
        }
        self.assertEqual(expected_fake, self.fake_backend_target.qargs)
        self.assertEqual(None, self.ideal_sim_target.qargs)

    def test_qargs_for_operation_name(self):
        with self.assertRaises(KeyError):
            self.empty_target.qargs_for_operation_name("rz")
        self.assertEqual(
            self.ibm_target.qargs_for_operation_name("rz"), {(0,), (1,), (2,), (3,), (4,)}
        )
        self.assertEqual(
            self.aqt_target.qargs_for_operation_name("rz"), {(0,), (1,), (2,), (3,), (4,)}
        )
        self.assertEqual(self.fake_backend_target.qargs_for_operation_name("cx"), {(0, 1)})
        self.assertEqual(
            self.fake_backend_target.qargs_for_operation_name("ecr"),
            {
                (1, 0),
            },
        )
        self.assertEqual(self.ideal_sim_target.qargs_for_operation_name("cx"), None)

    def test_instruction_names(self):
        self.assertEqual(self.empty_target.operation_names, set())
        self.assertEqual(self.ibm_target.operation_names, {"rz", "id", "sx", "x", "cx", "measure"})
        self.assertEqual(self.aqt_target.operation_names, {"rz", "ry", "rx", "rxx", "r", "measure"})
        self.assertEqual(
            self.fake_backend_target.operation_names,
            {"u", "cx", "measure", "ecr", "rx_30", "rx", "reset", "delay"},
        )
        self.assertEqual(
            self.ideal_sim_target.operation_names,
            {"u", "rz", "ry", "rx", "cx", "ecr", "ccx", "measure"},
        )

    def test_operations(self):
        self.assertEqual(self.empty_target.operations, [])
        ibm_expected = [RZGate(self.theta), IGate(), SXGate(), XGate(), CXGate(), Measure()]
        for gate in ibm_expected:
            self.assertIn(gate, self.ibm_target.operations)
        aqt_expected = [
            RZGate(self.theta),
            RXGate(self.theta),
            RYGate(self.theta),
            RGate(self.theta, self.phi),
            RXXGate(self.theta),
        ]
        for gate in aqt_expected:
            self.assertIn(gate, self.aqt_target.operations)
        fake_expected = [
            UGate(self.theta, self.phi, self.lam),
            CXGate(),
            Measure(),
            ECRGate(),
            RXGate(math.pi / 6),
            RXGate(self.theta),
        ]
        for gate in fake_expected:
            self.assertIn(gate, self.fake_backend_target.operations)
        ideal_sim_expected = [
            UGate(self.theta, self.phi, self.lam),
            RXGate(self.theta),
            RYGate(self.theta),
            RZGate(self.theta),
            CXGate(),
            ECRGate(),
            CCXGate(),
            Measure(),
        ]
        for gate in ideal_sim_expected:
            self.assertIn(gate, self.ideal_sim_target.operations)

    def test_instructions(self):
        self.assertEqual(self.empty_target.instructions, [])
        ibm_expected = [
            (IGate(), (0,)),
            (IGate(), (1,)),
            (IGate(), (2,)),
            (IGate(), (3,)),
            (IGate(), (4,)),
            (RZGate(self.theta), (0,)),
            (RZGate(self.theta), (1,)),
            (RZGate(self.theta), (2,)),
            (RZGate(self.theta), (3,)),
            (RZGate(self.theta), (4,)),
            (SXGate(), (0,)),
            (SXGate(), (1,)),
            (SXGate(), (2,)),
            (SXGate(), (3,)),
            (SXGate(), (4,)),
            (XGate(), (0,)),
            (XGate(), (1,)),
            (XGate(), (2,)),
            (XGate(), (3,)),
            (XGate(), (4,)),
            (CXGate(), (3, 4)),
            (CXGate(), (4, 3)),
            (CXGate(), (3, 1)),
            (CXGate(), (1, 3)),
            (CXGate(), (1, 2)),
            (CXGate(), (2, 1)),
            (CXGate(), (0, 1)),
            (CXGate(), (1, 0)),
            (Measure(), (0,)),
            (Measure(), (1,)),
            (Measure(), (2,)),
            (Measure(), (3,)),
            (Measure(), (4,)),
        ]
        self.assertEqual(ibm_expected, self.ibm_target.instructions)
        ideal_sim_expected = [
            (UGate(self.theta, self.phi, self.lam), None),
            (RXGate(self.theta), None),
            (RYGate(self.theta), None),
            (RZGate(self.theta), None),
            (CXGate(), None),
            (ECRGate(), None),
            (CCXGate(), None),
            (Measure(), None),
        ]
        self.assertEqual(ideal_sim_expected, self.ideal_sim_target.instructions)

    def test_instruction_properties(self):
        i_gate_2 = self.ibm_target.instruction_properties(2)
        self.assertEqual(i_gate_2.error, 0.0004003)
        self.assertIsNone(self.ideal_sim_target.instruction_properties(4))

    def test_get_instruction_from_name(self):
        with self.assertRaises(KeyError):
            self.empty_target.operation_from_name("measure")
        self.assertEqual(self.ibm_target.operation_from_name("measure"), Measure())
        self.assertEqual(self.fake_backend_target.operation_from_name("rx_30"), RXGate(math.pi / 6))
        self.assertEqual(self.fake_backend_target.operation_from_name("rx"), RXGate(self.theta))
        self.assertEqual(self.ideal_sim_target.operation_from_name("ccx"), CCXGate())

    def test_get_instructions_for_qargs(self):
        with self.assertRaises(KeyError):
            self.empty_target.operations_for_qargs((0,))
        expected = [RZGate(self.theta), IGate(), SXGate(), XGate(), Measure()]
        res = self.ibm_target.operations_for_qargs((0,))
        for gate in expected:
            self.assertIn(gate, res)
        expected = [ECRGate()]
        res = self.fake_backend_target.operations_for_qargs((1, 0))
        for gate in expected:
            self.assertIn(gate, res)
        expected = [CXGate()]
        res = self.fake_backend_target.operations_for_qargs((0, 1))
        self.assertEqual(expected, res)
        ideal_sim_expected = [
            UGate(self.theta, self.phi, self.lam),
            RXGate(self.theta),
            RYGate(self.theta),
            RZGate(self.theta),
            CXGate(),
            ECRGate(),
            CCXGate(),
            Measure(),
        ]
        for gate in ideal_sim_expected:
            self.assertIn(gate, self.ideal_sim_target.operations_for_qargs(None))

    def test_get_operation_for_qargs_global(self):
        expected = [
            RXGate(self.theta),
            RYGate(self.theta),
            RZGate(self.theta),
            RGate(self.theta, self.phi),
            Measure(),
        ]
        res = self.aqt_target.operations_for_qargs((0,))
        self.assertEqual(len(expected), len(res))
        for x in expected:
            self.assertIn(x, res)
        expected = [RXXGate(self.theta)]
        res = self.aqt_target.operations_for_qargs((0, 1))
        self.assertEqual(len(expected), len(res))
        for x in expected:
            self.assertIn(x, res)

    def test_get_invalid_operations_for_qargs(self):
        with self.assertRaises(KeyError):
            self.ibm_target.operations_for_qargs((0, 102))
        with self.assertRaises(KeyError):
            self.ibm_target.operations_for_qargs(None)

    def test_get_operation_names_for_qargs(self):
        with self.assertRaises(KeyError):
            self.empty_target.operation_names_for_qargs((0,))
        expected = {"rz", "id", "sx", "x", "measure"}
        res = self.ibm_target.operation_names_for_qargs((0,))
        for gate in expected:
            self.assertIn(gate, res)
        expected = {"ecr"}
        res = self.fake_backend_target.operation_names_for_qargs((1, 0))
        for gate in expected:
            self.assertIn(gate, res)
        expected = {"cx"}
        res = self.fake_backend_target.operation_names_for_qargs((0, 1))
        self.assertEqual(expected, res)
        ideal_sim_expected = ["u", "rx", "ry", "rz", "cx", "ecr", "ccx", "measure"]
        for gate in ideal_sim_expected:
            self.assertIn(gate, self.ideal_sim_target.operation_names_for_qargs(None))

    def test_get_operation_names_for_qargs_invalid_qargs(self):
        with self.assertRaises(KeyError):
            self.ibm_target.operation_names_for_qargs((0, 102))
        with self.assertRaises(KeyError):
            self.ibm_target.operation_names_for_qargs(None)

    def test_get_operation_names_for_qargs_global_insts(self):
        expected = {"r", "rx", "rz", "ry", "measure"}
        self.assertEqual(self.aqt_target.operation_names_for_qargs((0,)), expected)
        expected = {
            "rxx",
        }
        self.assertEqual(self.aqt_target.operation_names_for_qargs((0, 1)), expected)

    def test_coupling_map(self):
        self.assertEqual(
            CouplingMap().get_edges(), self.empty_target.build_coupling_map().get_edges()
        )
        self.assertEqual(
            set(CouplingMap.from_full(5).get_edges()),
            set(self.aqt_target.build_coupling_map().get_edges()),
        )
        self.assertEqual(
            {(0, 1), (1, 0)}, set(self.fake_backend_target.build_coupling_map().get_edges())
        )
        self.assertEqual(
            {
                (3, 4),
                (4, 3),
                (3, 1),
                (1, 3),
                (1, 2),
                (2, 1),
                (0, 1),
                (1, 0),
            },
            set(self.ibm_target.build_coupling_map().get_edges()),
        )
        self.assertEqual(None, self.ideal_sim_target.build_coupling_map())

    def test_coupling_map_mutations_do_not_propagate(self):
        cm = CouplingMap.from_line(5, bidirectional=False)
        cx_props = {
            edge: InstructionProperties(duration=270.22e-9, error=0.00713)
            for edge in cm.get_edges()
        }
        target = Target()
        target.add_instruction(CXGate(), cx_props)
        self.assertEqual(cm, target.build_coupling_map())
        symmetric = target.build_coupling_map()
        symmetric.make_symmetric()
        self.assertNotEqual(cm, symmetric)  # sanity check for the test.
        # Verify that mutating the output of `build_coupling_map` doesn't affect the target.
        self.assertNotEqual(target.build_coupling_map(), symmetric)

    def test_coupling_map_filtered_mutations_do_not_propagate(self):
        cm = CouplingMap.from_line(5, bidirectional=False)
        cx_props = {
            edge: InstructionProperties(duration=270.22e-9, error=0.00713)
            for edge in cm.get_edges()
            if 2 not in edge
        }
        target = Target()
        target.add_instruction(CXGate(), cx_props)
        symmetric = target.build_coupling_map(filter_idle_qubits=True)
        symmetric.make_symmetric()
        self.assertNotEqual(cm, symmetric)  # sanity check for the test.
        # Verify that mutating the output of `build_coupling_map` doesn't affect the target.
        self.assertNotEqual(target.build_coupling_map(filter_idle_qubits=True), symmetric)

    def test_coupling_map_no_filter_mutations_do_not_propagate(self):
        cm = CouplingMap.from_line(5, bidirectional=False)
        cx_props = {
            edge: InstructionProperties(duration=270.22e-9, error=0.00713)
            for edge in cm.get_edges()
        }
        target = Target()
        target.add_instruction(CXGate(), cx_props)
        # The filter here does not actually do anything, because there's no idle qubits.  This is
        # just a test that this path is also not cached.
        self.assertEqual(cm, target.build_coupling_map(filter_idle_qubits=True))
        symmetric = target.build_coupling_map(filter_idle_qubits=True)
        symmetric.make_symmetric()
        self.assertNotEqual(cm, symmetric)  # sanity check for the test.
        # Verify that mutating the output of `build_coupling_map` doesn't affect the target.
        self.assertNotEqual(target.build_coupling_map(filter_idle_qubits=True), symmetric)

    def test_coupling_map_2q_gate(self):
        cmap = self.fake_backend_target.build_coupling_map("ecr")
        self.assertEqual(
            [(1, 0)],
            cmap.get_edges(),
        )

    def test_coupling_map_3q_gate(self):
        fake_target = Target()
        ccx_props = {
            (0, 1, 2): None,
            (1, 0, 2): None,
            (2, 1, 0): None,
        }
        fake_target.add_instruction(CCXGate(), ccx_props)
        with self.assertLogs("qiskit.transpiler.target", level="WARN") as log:
            cmap = fake_target.build_coupling_map()
        self.assertEqual(
            log.output,
            [
                "WARNING:qiskit.transpiler.target:"
                "This Target object contains multiqubit gates that "
                "operate on > 2 qubits. This will not be reflected in "
                "the output coupling map."
            ],
        )
        self.assertEqual([], cmap.get_edges())
        with self.assertRaises(ValueError):
            fake_target.build_coupling_map("ccx")

    def test_coupling_map_mixed_ideal_global_1q_and_2q_gates(self):
        n_qubits = 3
        target = Target()
        target.add_instruction(CXGate(), {(i, i + 1): None for i in range(n_qubits - 1)})
        target.add_instruction(RXGate(Parameter("theta")), {None: None})
        cmap = target.build_coupling_map()
        self.assertEqual([(0, 1), (1, 2)], cmap.get_edges())

    def test_coupling_map_mixed_global_1q_and_2q_gates(self):
        n_qubits = 3
        target = Target()
        target.add_instruction(CXGate(), {(i, i + 1): None for i in range(n_qubits - 1)})
        target.add_instruction(RXGate(Parameter("theta")))
        cmap = target.build_coupling_map()
        self.assertEqual([(0, 1), (1, 2)], cmap.get_edges())

    def test_coupling_map_mixed_ideal_global_2q_and_real_2q_gates(self):
        n_qubits = 3
        target = Target()
        target.add_instruction(CXGate(), {(i, i + 1): None for i in range(n_qubits - 1)})
        target.add_instruction(ECRGate())
        cmap = target.build_coupling_map()
        self.assertIsNone(cmap)

    def test_physical_qubits(self):
        self.assertEqual([], self.empty_target.physical_qubits)
        self.assertEqual(list(range(5)), self.ibm_target.physical_qubits)
        self.assertEqual(list(range(5)), self.aqt_target.physical_qubits)
        self.assertEqual(list(range(2)), self.fake_backend_target.physical_qubits)
        self.assertEqual(list(range(3)), self.ideal_sim_target.physical_qubits)

    def test_duplicate_instruction_add_instruction(self):
        target = Target()
        target.add_instruction(XGate(), {(0,): None})
        with self.assertRaises(AttributeError):
            target.add_instruction(XGate(), {(1,): None})

    def test_durations(self):
        empty_durations = self.empty_target.durations()
        self.assertEqual(
            empty_durations.duration_by_name_qubits, InstructionDurations().duration_by_name_qubits
        )
        aqt_durations = self.aqt_target.durations()
        self.assertEqual(aqt_durations.duration_by_name_qubits, {})
        ibm_durations = self.ibm_target.durations()
        expected = {
            ("cx", (0, 1)): (5.1911e-07, "s"),
            ("cx", (1, 0)): (5.5466e-07, "s"),
            ("cx", (1, 2)): (2.2755e-07, "s"),
            ("cx", (1, 3)): (4.9777e-07, "s"),
            ("cx", (2, 1)): (2.6311e-07, "s"),
            ("cx", (3, 1)): (4.6222e-07, "s"),
            ("cx", (3, 4)): (2.7022e-07, "s"),
            ("cx", (4, 3)): (3.0577e-07, "s"),
            ("id", (0,)): (3.55e-08, "s"),
            ("id", (1,)): (3.55e-08, "s"),
            ("id", (2,)): (3.55e-08, "s"),
            ("id", (3,)): (3.55e-08, "s"),
            ("id", (4,)): (3.55e-08, "s"),
            ("measure", (0,)): (5.813e-06, "s"),
            ("measure", (1,)): (5.813e-06, "s"),
            ("measure", (2,)): (5.813e-06, "s"),
            ("measure", (3,)): (5.813e-06, "s"),
            ("measure", (4,)): (5.813e-06, "s"),
            ("rz", (0,)): (0, "s"),
            ("rz", (1,)): (0, "s"),
            ("rz", (2,)): (0, "s"),
            ("rz", (3,)): (0, "s"),
            ("rz", (4,)): (0, "s"),
            ("sx", (0,)): (3.55e-08, "s"),
            ("sx", (1,)): (3.55e-08, "s"),
            ("sx", (2,)): (3.55e-08, "s"),
            ("sx", (3,)): (3.55e-08, "s"),
            ("sx", (4,)): (3.55e-08, "s"),
            ("x", (0,)): (3.55e-08, "s"),
            ("x", (1,)): (3.55e-08, "s"),
            ("x", (2,)): (3.55e-08, "s"),
            ("x", (3,)): (3.55e-08, "s"),
            ("x", (4,)): (3.55e-08, "s"),
        }
        self.assertEqual(ibm_durations.duration_by_name_qubits, expected)

    def test_mapping(self):
        with self.assertRaises(KeyError):
            _res = self.empty_target["cx"]
        expected = {
            (0,): None,
            (1,): None,
            (2,): None,
            (3,): None,
            (4,): None,
        }
        self.assertEqual(self.aqt_target["r"], expected)
        self.assertEqual(["rx", "ry", "rz", "r", "rxx", "measure"], list(self.aqt_target))
        expected_values = [
            {
                (0,): None,
                (1,): None,
                (2,): None,
                (3,): None,
                (4,): None,
            },
            {
                (0,): None,
                (1,): None,
                (2,): None,
                (3,): None,
                (4,): None,
            },
            {
                (0,): None,
                (1,): None,
                (2,): None,
                (3,): None,
                (4,): None,
            },
            {
                (0,): None,
                (1,): None,
                (2,): None,
                (3,): None,
                (4,): None,
            },
            {
                (0, 1): None,
                (0, 2): None,
                (0, 3): None,
                (0, 4): None,
                (1, 0): None,
                (2, 0): None,
                (3, 0): None,
                (4, 0): None,
                (1, 2): None,
                (1, 3): None,
                (1, 4): None,
                (2, 1): None,
                (3, 1): None,
                (4, 1): None,
                (2, 3): None,
                (2, 4): None,
                (3, 2): None,
                (4, 2): None,
                (3, 4): None,
                (4, 3): None,
            },
            {
                (0,): None,
                (1,): None,
                (2,): None,
                (3,): None,
                (4,): None,
            },
        ]
        self.assertEqual(expected_values, list(self.aqt_target.values()))
        expected_items = {
            "rx": {
                (0,): None,
                (1,): None,
                (2,): None,
                (3,): None,
                (4,): None,
            },
            "ry": {
                (0,): None,
                (1,): None,
                (2,): None,
                (3,): None,
                (4,): None,
            },
            "rz": {
                (0,): None,
                (1,): None,
                (2,): None,
                (3,): None,
                (4,): None,
            },
            "r": {
                (0,): None,
                (1,): None,
                (2,): None,
                (3,): None,
                (4,): None,
            },
            "rxx": {
                (0, 1): None,
                (0, 2): None,
                (0, 3): None,
                (0, 4): None,
                (1, 0): None,
                (2, 0): None,
                (3, 0): None,
                (4, 0): None,
                (1, 2): None,
                (1, 3): None,
                (1, 4): None,
                (2, 1): None,
                (3, 1): None,
                (4, 1): None,
                (2, 3): None,
                (2, 4): None,
                (3, 2): None,
                (4, 2): None,
                (3, 4): None,
                (4, 3): None,
            },
            "measure": {
                (0,): None,
                (1,): None,
                (2,): None,
                (3,): None,
                (4,): None,
            },
        }
        self.assertEqual(expected_items, dict(self.aqt_target.items()))
        self.assertIn("cx", self.ibm_target)
        self.assertNotIn("ecr", self.ibm_target)
        self.assertEqual(len(self.ibm_target), 6)

    def test_update_instruction_properties(self):
        self.aqt_target.update_instruction_properties(
            "rxx",
            (0, 1),
            InstructionProperties(duration=1e-6, error=1e-5),
        )
        self.assertEqual(self.aqt_target["rxx"][(0, 1)].duration, 1e-6)
        self.assertEqual(self.aqt_target["rxx"][(0, 1)].error, 1e-5)

    def test_update_instruction_properties_invalid_instruction(self):
        with self.assertRaises(KeyError):
            self.ibm_target.update_instruction_properties("rxx", (0, 1), None)

    def test_update_instruction_properties_invalid_qarg(self):
        with self.assertRaises(KeyError):
            self.fake_backend_target.update_instruction_properties("ecr", (0, 1), None)

    def test_str(self):
        expected = """Target
Number of qubits: 5
Instructions:
	id
		(0,):
			Duration: 3.55e-08 sec.
			Error Rate: 0.000413
		(1,):
			Duration: 3.55e-08 sec.
			Error Rate: 0.000502
		(2,):
			Duration: 3.55e-08 sec.
			Error Rate: 0.0004003
		(3,):
			Duration: 3.55e-08 sec.
			Error Rate: 0.000614
		(4,):
			Duration: 3.55e-08 sec.
			Error Rate: 0.006149
	rz
		(0,):
			Duration: 0 sec.
			Error Rate: 0
		(1,):
			Duration: 0 sec.
			Error Rate: 0
		(2,):
			Duration: 0 sec.
			Error Rate: 0
		(3,):
			Duration: 0 sec.
			Error Rate: 0
		(4,):
			Duration: 0 sec.
			Error Rate: 0
	sx
		(0,):
			Duration: 3.55e-08 sec.
			Error Rate: 0.000413
		(1,):
			Duration: 3.55e-08 sec.
			Error Rate: 0.000502
		(2,):
			Duration: 3.55e-08 sec.
			Error Rate: 0.0004003
		(3,):
			Duration: 3.55e-08 sec.
			Error Rate: 0.000614
		(4,):
			Duration: 3.55e-08 sec.
			Error Rate: 0.006149
	x
		(0,):
			Duration: 3.55e-08 sec.
			Error Rate: 0.000413
		(1,):
			Duration: 3.55e-08 sec.
			Error Rate: 0.000502
		(2,):
			Duration: 3.55e-08 sec.
			Error Rate: 0.0004003
		(3,):
			Duration: 3.55e-08 sec.
			Error Rate: 0.000614
		(4,):
			Duration: 3.55e-08 sec.
			Error Rate: 0.006149
	cx
		(3, 4):
			Duration: 2.7022e-07 sec.
			Error Rate: 0.00713
		(4, 3):
			Duration: 3.0577e-07 sec.
			Error Rate: 0.00713
		(3, 1):
			Duration: 4.6222e-07 sec.
			Error Rate: 0.00929
		(1, 3):
			Duration: 4.9777e-07 sec.
			Error Rate: 0.00929
		(1, 2):
			Duration: 2.2755e-07 sec.
			Error Rate: 0.00659
		(2, 1):
			Duration: 2.6311e-07 sec.
			Error Rate: 0.00659
		(0, 1):
			Duration: 5.1911e-07 sec.
			Error Rate: 0.01201
		(1, 0):
			Duration: 5.5466e-07 sec.
			Error Rate: 0.01201
	measure
		(0,):
			Duration: 5.813e-06 sec.
			Error Rate: 0.0751
		(1,):
			Duration: 5.813e-06 sec.
			Error Rate: 0.0225
		(2,):
			Duration: 5.813e-06 sec.
			Error Rate: 0.0146
		(3,):
			Duration: 5.813e-06 sec.
			Error Rate: 0.0215
		(4,):
			Duration: 5.813e-06 sec.
			Error Rate: 0.0333
"""
        self.assertEqual(expected, str(self.ibm_target))
        aqt_expected = """Target: AQT Target
Number of qubits: 5
Instructions:
	rx
		(0,)
		(1,)
		(2,)
		(3,)
		(4,)
	ry
		(0,)
		(1,)
		(2,)
		(3,)
		(4,)
	rz
		(0,)
		(1,)
		(2,)
		(3,)
		(4,)
	r
		(0,)
		(1,)
		(2,)
		(3,)
		(4,)
	rxx
		(0, 1)
		(0, 2)
		(0, 3)
		(0, 4)
		(1, 0)
		(2, 0)
		(3, 0)
		(4, 0)
		(1, 2)
		(1, 3)
		(1, 4)
		(2, 1)
		(3, 1)
		(4, 1)
		(2, 3)
		(2, 4)
		(3, 2)
		(4, 2)
		(3, 4)
		(4, 3)
	measure
		(0,)
		(1,)
		(2,)
		(3,)
		(4,)
"""
        self.assertEqual(aqt_expected, str(self.aqt_target))
        sim_expected = """Target: Ideal Simulator
Number of qubits: 3
Instructions:
	u
	rx
	ry
	rz
	cx
	ecr
	ccx
	measure
"""
        self.assertEqual(sim_expected, str(self.ideal_sim_target))

    def test_extra_props_str(self):
        target = Target(description="Extra Properties")

        class ExtraProperties(InstructionProperties):
            """An example properties subclass."""

            def __init__(
                self,
                duration=None,
                error=None,
                calibration=None,
                tuned=None,
                diamond_norm_error=None,
            ):
                super().__init__(duration=duration, error=error, calibration=calibration)
                self.tuned = tuned
                self.diamond_norm_error = diamond_norm_error

        cx_props = {
            (3, 4): ExtraProperties(
                duration=270.22e-9, error=0.00713, tuned=False, diamond_norm_error=2.12e-6
            ),
        }
        target.add_instruction(CXGate(), cx_props)
        expected = """Target: Extra Properties
Number of qubits: 5
Instructions:
	cx
		(3, 4):
			Duration: 2.7022e-07 sec.
			Error Rate: 0.00713
"""
        self.assertEqual(expected, str(target))

    def test_timing_constraints(self):
        generated_constraints = self.aqt_target.timing_constraints()
        expected_constraints = TimingConstraints()
        for i in ["granularity", "min_length", "pulse_alignment", "acquire_alignment"]:
            self.assertEqual(
                getattr(generated_constraints, i),
                getattr(expected_constraints, i),
                f"Generated constraints differs from expected for attribute {i}"
                f"{getattr(generated_constraints, i)}!={getattr(expected_constraints, i)}",
            )

    def test_get_non_global_operation_name_ideal_backend(self):
        self.assertEqual(self.aqt_target.get_non_global_operation_names(), [])
        self.assertEqual(self.ideal_sim_target.get_non_global_operation_names(), [])
        self.assertEqual(self.ibm_target.get_non_global_operation_names(), [])
        self.assertEqual(self.fake_backend_target.get_non_global_operation_names(), [])

    def test_get_non_global_operation_name_ideal_backend_strict_direction(self):
        self.assertEqual(self.aqt_target.get_non_global_operation_names(True), [])
        self.assertEqual(self.ideal_sim_target.get_non_global_operation_names(True), [])
        self.assertEqual(self.ibm_target.get_non_global_operation_names(True), [])
        self.assertEqual(
            self.fake_backend_target.get_non_global_operation_names(True), ["cx", "ecr"]
        )

    def test_instruction_supported(self):
        self.assertTrue(self.aqt_target.instruction_supported("r", (0,)))
        self.assertFalse(self.aqt_target.instruction_supported("cx", (0, 1)))
        self.assertTrue(self.ideal_sim_target.instruction_supported("cx", (0, 1)))
        self.assertFalse(self.ideal_sim_target.instruction_supported("cx", (0, 524)))
        self.assertTrue(self.fake_backend_target.instruction_supported("cx", (0, 1)))
        self.assertFalse(self.fake_backend_target.instruction_supported("cx", (1, 0)))
        self.assertFalse(self.ideal_sim_target.instruction_supported("cx", (0, 1, 2)))

    def test_instruction_supported_parameters(self):
        mumbai = FakeMumbaiFractionalCX()
        self.assertTrue(
            mumbai.target.instruction_supported(
                qargs=(0, 1), operation_class=RZXGate, parameters=[math.pi / 4]
            )
        )
        self.assertTrue(mumbai.target.instruction_supported(qargs=(0, 1), operation_class=RZXGate))
        self.assertTrue(
            mumbai.target.instruction_supported(operation_class=RZXGate, parameters=[math.pi / 4])
        )
        self.assertFalse(mumbai.target.instruction_supported("rzx", parameters=[math.pi / 4]))
        self.assertTrue(mumbai.target.instruction_supported("rz", parameters=[Parameter("angle")]))
        self.assertTrue(
            mumbai.target.instruction_supported("rzx_45", qargs=(0, 1), parameters=[math.pi / 4])
        )
        self.assertTrue(mumbai.target.instruction_supported("rzx_45", qargs=(0, 1)))
        self.assertTrue(mumbai.target.instruction_supported("rzx_45", parameters=[math.pi / 4]))
        self.assertFalse(mumbai.target.instruction_supported("rzx_45", parameters=[math.pi / 6]))
        self.assertFalse(
            mumbai.target.instruction_supported("rzx_45", parameters=[Parameter("angle")])
        )
        self.assertTrue(
            self.ideal_sim_target.instruction_supported(
                qargs=(0,), operation_class=RXGate, parameters=[Parameter("angle")]
            )
        )
        self.assertTrue(
            self.ideal_sim_target.instruction_supported(
                qargs=(0,), operation_class=RXGate, parameters=[math.pi]
            )
        )
        self.assertTrue(
            self.ideal_sim_target.instruction_supported(
                operation_class=RXGate, parameters=[math.pi]
            )
        )
        self.assertTrue(
            self.ideal_sim_target.instruction_supported(
                operation_class=RXGate, parameters=[Parameter("angle")]
            )
        )
        self.assertTrue(
            self.ideal_sim_target.instruction_supported(
                "rx", qargs=(0,), parameters=[Parameter("angle")]
            )
        )
        self.assertTrue(
            self.ideal_sim_target.instruction_supported("rx", qargs=(0,), parameters=[math.pi])
        )
        self.assertTrue(self.ideal_sim_target.instruction_supported("rx", parameters=[math.pi]))
        self.assertTrue(
            self.ideal_sim_target.instruction_supported("rx", parameters=[Parameter("angle")])
        )

    def test_instruction_supported_multiple_parameters(self):
        target = Target(1)
        target.add_instruction(
            UGate(self.theta, self.phi, self.lam),
            {(0,): InstructionProperties(duration=270.22e-9, error=0.00713)},
        )
        self.assertFalse(target.instruction_supported("u", parameters=[math.pi]))
        self.assertTrue(target.instruction_supported("u", parameters=[math.pi, math.pi, math.pi]))
        self.assertTrue(
            target.instruction_supported(
                operation_class=UGate, parameters=[math.pi, math.pi, math.pi]
            )
        )
        self.assertFalse(
            target.instruction_supported(operation_class=UGate, parameters=[Parameter("x")])
        )

    def test_instruction_supported_arg_len_mismatch(self):
        self.assertFalse(
            self.ideal_sim_target.instruction_supported(operation_class=UGate, parameters=[math.pi])
        )
        self.assertFalse(self.ideal_sim_target.instruction_supported("u", parameters=[math.pi]))

    def test_instruction_supported_class_not_in_target(self):
        self.assertFalse(
            self.ibm_target.instruction_supported(operation_class=CZGate, parameters=[math.pi])
        )

    def test_instruction_supported_no_args(self):
        self.assertFalse(self.ibm_target.instruction_supported())

    def test_instruction_supported_no_operation(self):
        self.assertFalse(self.ibm_target.instruction_supported(qargs=(0,), parameters=[math.pi]))

    def test_target_serialization_preserve_variadic(self):
        """Checks that variadics are still seen as variadic after serialization"""

        target = Target("test", 2)
        # Add variadic example gate with no properties.
        target.add_instruction(UnitaryGate, None, "u_var")

        # Check that this this instruction is compatible with qargs (0,). Should be
        # true since variadic operation can be used with any valid qargs.
        self.assertTrue(target.instruction_supported("u_var", (0, 1)))

        # Rebuild the target using serialization
        deserialized_target = loads(dumps(target))

        # Perform check again, should not throw exception
        self.assertTrue(deserialized_target.instruction_supported("u_var", (0, 1)))

    def test_target_no_num_qubits_qubit_properties(self):
        """Checks that a Target can be initialized with no qubits but a list of Qubit Properities"""

        # Initialize target qubit properties
        qubit_properties = [QubitProperties()]

        # Initialize the Target with only a list of qubit properties
        target = Target(
            qubit_properties=qubit_properties,
        )

        # Check that the Target num_qubit attribute matches the length of qubit properties
        self.assertEqual(target.num_qubits, len(qubit_properties))


class TestPulseTarget(QiskitTestCase):
    def setUp(self):
        super().setUp()
        self.pulse_target = Target(
            dt=3e-7, granularity=2, min_length=4, pulse_alignment=8, acquire_alignment=8
        )
        with self.assertWarns(DeprecationWarning):
            with pulse.build(name="sx_q0") as self.custom_sx_q0:
                pulse.play(pulse.Constant(100, 0.1), pulse.DriveChannel(0))
            with pulse.build(name="sx_q1") as self.custom_sx_q1:
                pulse.play(pulse.Constant(100, 0.2), pulse.DriveChannel(1))
            sx_props = {
                (0,): InstructionProperties(
                    duration=35.5e-9, error=0.000413, calibration=self.custom_sx_q0
                ),
                (1,): InstructionProperties(
                    duration=35.5e-9, error=0.000502, calibration=self.custom_sx_q1
                ),
            }
        self.pulse_target.add_instruction(SXGate(), sx_props)

    def test_instruction_schedule_map(self):
        with self.assertWarns(DeprecationWarning):
            inst_map = self.pulse_target.instruction_schedule_map()
        self.assertIn("sx", inst_map.instructions)
        self.assertEqual(inst_map.qubits_with_instruction("sx"), [0, 1])
        self.assertTrue("sx" in inst_map.qubit_instructions(0))

    def test_instruction_schedule_map_ideal_sim_backend(self):
        ideal_sim_target = Target(num_qubits=3)
        theta = Parameter("theta")
        phi = Parameter("phi")
        lam = Parameter("lambda")
        for inst in [
            UGate(theta, phi, lam),
            RXGate(theta),
            RYGate(theta),
            RZGate(theta),
            CXGate(),
            ECRGate(),
            CCXGate(),
            Measure(),
        ]:
            ideal_sim_target.add_instruction(inst, {None: None})
        with self.assertWarns(DeprecationWarning):
            inst_map = ideal_sim_target.instruction_schedule_map()
            self.assertEqual(InstructionScheduleMap(), inst_map)

    def test_str(self):
        expected = """Target
Number of qubits: 2
Instructions:
	sx
		(0,):
			Duration: 3.55e-08 sec.
			Error Rate: 0.000413
			With pulse schedule calibration
		(1,):
			Duration: 3.55e-08 sec.
			Error Rate: 0.000502
			With pulse schedule calibration
"""
        self.assertEqual(expected, str(self.pulse_target))

    def test_update_from_instruction_schedule_map_add_instruction(self):
        target = Target()
        with self.assertWarns(DeprecationWarning):
            inst_map = InstructionScheduleMap()
        inst_map.add("sx", 0, self.custom_sx_q0)
        inst_map.add("sx", 1, self.custom_sx_q1)
        with self.assertWarns(DeprecationWarning):
            target.update_from_instruction_schedule_map(inst_map, {"sx": SXGate()})
            self.assertEqual(inst_map, target.instruction_schedule_map())

    def test_update_from_instruction_schedule_map_with_schedule_parameter(self):
        self.pulse_target.dt = None
        with self.assertWarns(DeprecationWarning):
            inst_map = InstructionScheduleMap()
        duration = Parameter("duration")

        with self.assertWarns(DeprecationWarning):
            with pulse.build(name="sx_q0") as custom_sx:
                pulse.play(pulse.Constant(duration, 0.2), pulse.DriveChannel(0))

        inst_map.add("sx", 0, custom_sx, ["duration"])

        target = Target(dt=3e-7)
        with self.assertWarns(DeprecationWarning):
            target.update_from_instruction_schedule_map(inst_map, {"sx": SXGate()})
            self.assertEqual(inst_map, target.instruction_schedule_map())

    def test_update_from_instruction_schedule_map_update_schedule(self):
        self.pulse_target.dt = None
        with self.assertWarns(DeprecationWarning):
            inst_map = InstructionScheduleMap()
            with pulse.build(name="sx_q1") as custom_sx:
                pulse.play(pulse.Constant(1000, 0.2), pulse.DriveChannel(1))

        inst_map.add("sx", 0, self.custom_sx_q0)
        inst_map.add("sx", 1, custom_sx)
        with self.assertWarns(DeprecationWarning):
            self.pulse_target.update_from_instruction_schedule_map(inst_map, {"sx": SXGate()})
            self.assertEqual(inst_map, self.pulse_target.instruction_schedule_map())
        # Calibration doesn't change for q0
        self.assertEqual(self.pulse_target["sx"][(0,)].duration, 35.5e-9)
        self.assertEqual(self.pulse_target["sx"][(0,)].error, 0.000413)
        # Calibration is updated for q1 without error dict and gate time
        self.assertIsNone(self.pulse_target["sx"][(1,)].duration)
        self.assertIsNone(self.pulse_target["sx"][(1,)].error)

    def test_update_from_instruction_schedule_map_new_instruction_no_name_map(self):
        target = Target()
        with self.assertWarns(DeprecationWarning):
            inst_map = InstructionScheduleMap()
        inst_map.add("sx", 0, self.custom_sx_q0)
        inst_map.add("sx", 1, self.custom_sx_q1)
        with self.assertWarns(DeprecationWarning):
            target.update_from_instruction_schedule_map(inst_map)
            self.assertEqual(target["sx"][(0,)].calibration, self.custom_sx_q0)
            self.assertEqual(target["sx"][(1,)].calibration, self.custom_sx_q1)

    def test_update_from_instruction_schedule_map_new_qarg_raises(self):
        with self.assertWarns(DeprecationWarning):
            inst_map = InstructionScheduleMap()
        inst_map.add("sx", 0, self.custom_sx_q0)
        inst_map.add("sx", 1, self.custom_sx_q1)
        inst_map.add("sx", 2, self.custom_sx_q1)
        with self.assertWarns(DeprecationWarning):
            self.pulse_target.update_from_instruction_schedule_map(inst_map)
        self.assertFalse(self.pulse_target.instruction_supported("sx", (2,)))

    def test_update_from_instruction_schedule_map_with_dt_set(self):
        with self.assertWarns(DeprecationWarning):
            inst_map = InstructionScheduleMap()
            with pulse.build(name="sx_q1") as custom_sx:
                pulse.play(pulse.Constant(1000, 0.2), pulse.DriveChannel(1))

        inst_map.add("sx", 0, self.custom_sx_q0)
        inst_map.add("sx", 1, custom_sx)
        self.pulse_target.dt = 1.0
        with self.assertWarns(DeprecationWarning):
            self.pulse_target.update_from_instruction_schedule_map(inst_map, {"sx": SXGate()})
            self.assertEqual(inst_map, self.pulse_target.instruction_schedule_map())
        self.assertEqual(self.pulse_target["sx"][(1,)].duration, 1000.0)
        self.assertIsNone(self.pulse_target["sx"][(1,)].error)
        # This is an edge case.
        # System dt is read-only property and changing it will break all underlying calibrations.
        # duration of sx0 returns previous value since calibration doesn't change.
        self.assertEqual(self.pulse_target["sx"][(0,)].duration, 35.5e-9)
        self.assertEqual(self.pulse_target["sx"][(0,)].error, 0.000413)

    def test_update_from_instruction_schedule_map_with_error_dict(self):
        with self.assertWarns(DeprecationWarning):
            inst_map = InstructionScheduleMap()
            with pulse.build(name="sx_q1") as custom_sx:
                pulse.play(pulse.Constant(1000, 0.2), pulse.DriveChannel(1))

        inst_map.add("sx", 0, self.custom_sx_q0)
        inst_map.add("sx", 1, custom_sx)
        self.pulse_target.dt = 1.0
        error_dict = {"sx": {(1,): 1.0}}

        with self.assertWarns(DeprecationWarning):
            self.pulse_target.update_from_instruction_schedule_map(
                inst_map, {"sx": SXGate()}, error_dict=error_dict
            )
        self.assertEqual(self.pulse_target["sx"][(1,)].error, 1.0)
        self.assertEqual(self.pulse_target["sx"][(0,)].error, 0.000413)

    def test_timing_constraints(self):
        generated_constraints = self.pulse_target.timing_constraints()
        expected_constraints = TimingConstraints(2, 4, 8, 8)
        for i in ["granularity", "min_length", "pulse_alignment", "acquire_alignment"]:
            self.assertEqual(
                getattr(generated_constraints, i),
                getattr(expected_constraints, i),
                f"Generated constraints differs from expected for attribute {i}"
                f"{getattr(generated_constraints, i)}!={getattr(expected_constraints, i)}",
            )

    def test_default_instmap_has_no_custom_gate(self):
        with self.assertWarns(DeprecationWarning):
            backend = GenericBackendV2(num_qubits=27, calibrate_instructions=True)
        target = backend.target

        # This copies .calibration of InstructionProperties of each instruction
        # This must not convert PulseQobj to Schedule during this.
        # See qiskit-terra/#9595
        with self.assertWarns(DeprecationWarning):
            inst_map = target.instruction_schedule_map()
        self.assertFalse(inst_map.has_custom_gate())

        # Get pulse schedule. This generates Schedule provided by backend.
        with self.assertWarns(DeprecationWarning):
            sched = inst_map.get("sx", (0,))
        self.assertEqual(sched.metadata["publisher"], CalibrationPublisher.BACKEND_PROVIDER)
        self.assertFalse(inst_map.has_custom_gate())

        # Update target with custom instruction. This is user provided schedule.
        with self.assertWarns(DeprecationWarning):
            new_prop = InstructionProperties(
                duration=self.custom_sx_q0.duration,
                error=None,
                calibration=self.custom_sx_q0,
            )
        target.update_instruction_properties(instruction="sx", qargs=(0,), properties=new_prop)
        with self.assertWarns(DeprecationWarning):
            inst_map = target.instruction_schedule_map()
        self.assertTrue(inst_map.has_custom_gate())

        empty = InstructionProperties()
        target.update_instruction_properties(instruction="sx", qargs=(0,), properties=empty)
        with self.assertWarns(DeprecationWarning):
            inst_map = target.instruction_schedule_map()
        self.assertFalse(inst_map.has_custom_gate())

    def test_get_empty_target_calibration(self):
        target = Target()
        properties = {(0,): InstructionProperties(duration=100, error=0.1)}
        target.add_instruction(XGate(), properties)

        with self.assertWarns(DeprecationWarning):
            self.assertIsNone(target["x"][(0,)].calibration)

    def test_has_calibration(self):
        target = Target()
        properties = {
            (0,): InstructionProperties(duration=100, error=0.1),
            (1,): None,
        }
        target.add_instruction(XGate(), properties)

        with self.assertWarns(DeprecationWarning):
            # Test false for properties with no calibration
            self.assertFalse(target.has_calibration("x", (0,)))
            # Test false for no properties
            self.assertFalse(target.has_calibration("x", (1,)))

        with self.assertWarns(DeprecationWarning):
            properties = {
                (0,): InstructionProperties(
                    duration=self.custom_sx_q0.duration,
                    error=None,
                    calibration=self.custom_sx_q0,
                )
            }
        target.add_instruction(SXGate(), properties)

        # Test true for properties with calibration
        with self.assertWarns(DeprecationWarning):
            self.assertTrue(target.has_calibration("sx", (0,)))

    def test_loading_legacy_ugate_instmap(self):
        # This is typical IBM backend situation.
        # IBM provider used to have u1, u2, u3 in the basis gates and
        # these have been replaced with sx and rz.
        # However, IBM provider still provides calibration of these u gates,
        # and the inst map loads them as backend calibrations.
        # Target is implicitly updated with inst map when it is set in transpile.
        # If u gates are not excluded, they may appear in the transpiled circuit.
        # These gates are no longer supported by hardware.
        with self.assertWarns(DeprecationWarning):
            entry = ScheduleDef()
            entry.define(pulse.Schedule(name="fake_u3"), user_provided=False)  # backend provided
            instmap = InstructionScheduleMap()
        instmap._add("u3", (0,), entry)

        # Today's standard IBM backend target with sx, rz basis
        target = Target()
        target.add_instruction(SXGate(), {(0,): InstructionProperties()})
        target.add_instruction(RZGate(Parameter("θ")), {(0,): InstructionProperties()})
        target.add_instruction(Measure(), {(0,): InstructionProperties()})
        names_before = set(target.operation_names)

        with self.assertWarns(DeprecationWarning):
            target.update_from_instruction_schedule_map(instmap)
        names_after = set(target.operation_names)

        # Otherwise u3 and sx-rz basis conflict in 1q decomposition.
        self.assertSetEqual(names_before, names_after)


class TestHasCalibrationAndGetCalibration(QiskitTestCase):
    """
    This test is to make sure :func:`Target.has_calibration` and
    :func:`Target.get_schedule` works for parameterized gates.

    Follow below mentiond issues for more information.
    Refer to `#11657 <https://github.com/Qiskit/qiskit/issues/11657>`__
    and, `#11658 <https://github.com/Qiskit/qiskit/issues/11658>`__
    """

    def setUp(self):
        super().setUp()
        self.theta = Parameter("theta")
        self.amp = Parameter("amp")
        self.sigma = Parameter("sigma")
        self.beta = Parameter("beta")

        self.target = Target()

        # Setting an arbitrary Pulse Schedule just for the sake of testing.
        with self.assertWarns(DeprecationWarning):
            self.calibration = pulse.Schedule(
                pulse.Play(
                    pulse.Drag(
                        duration=1700, amp=self.amp, sigma=self.sigma, beta=self.beta, angle=0.3
                    ),
                    pulse.channels.DriveChannel(0),
                ),
                name="my_test_schedule",
            )

            rx_props = {
                (0,): InstructionProperties(
                    duration=1700, error=1.2e-6, calibration=self.calibration
                )
            }
            self.target.add_instruction(RXGate(self.theta), rx_props)

    def test_has_calibration_for_oper_with_right_param(self):
        with self.assertWarns(DeprecationWarning):
            self.assertTrue(
                self.target.has_calibration(
                    operation_name="rx", qargs=(0,), operation_params=self.theta
                )
            )

    def test_has_calibration_for_oper_with_wrong_param(self):
        with self.assertWarns(DeprecationWarning):
            self.assertFalse(
                self.target.has_calibration(operation_name="rx", qargs=(0,), operation_params=0.55)
            )

    def test_get_calibration_raise_oper_with_wrong_param(self):
        with self.assertWarns(DeprecationWarning):
            with self.assertRaisesRegex(KeyError, ".is not defined."):
                self.target.get_calibration(operation_name="rx", qargs=(0,), operation_params=0.55)

    def test_get_calibration_for_oper_with_param(self):
        with self.assertWarns(DeprecationWarning):
            self.assertEqual(
                self.target.get_calibration(
                    operation_name="rx", qargs=(0,), operation_params=self.theta
                ).name,
                "my_test_schedule",
            )

    def test_get_calibration_for_oper_with_param_pulse_with_param(self):
        args = {0.23, 0.123, 0.2}
        with self.assertWarns(DeprecationWarning):
            self.assertFalse(
                self.target.get_calibration(
                    "rx", (0,), operation_params=self.theta, *args
                ).is_parameterized()
            )


class TestGlobalVariableWidthOperations(QiskitTestCase):
    def setUp(self):
        super().setUp()
        self.theta = Parameter("theta")
        self.phi = Parameter("phi")
        self.lam = Parameter("lambda")
        self.target_global_gates_only = Target(num_qubits=5)
        self.target_global_gates_only.add_instruction(CXGate())
        self.target_global_gates_only.add_instruction(UGate(self.theta, self.phi, self.lam))
        self.target_global_gates_only.add_instruction(Measure())
        self.target_global_gates_only.add_instruction(IfElseOp, name="if_else")
        self.target_global_gates_only.add_instruction(ForLoopOp, name="for_loop")
        self.target_global_gates_only.add_instruction(WhileLoopOp, name="while_loop")
        self.target_global_gates_only.add_instruction(SwitchCaseOp, name="switch_case")
        self.ibm_target = Target()
        i_props = {
            (0,): InstructionProperties(duration=35.5e-9, error=0.000413),
            (1,): InstructionProperties(duration=35.5e-9, error=0.000502),
            (2,): InstructionProperties(duration=35.5e-9, error=0.0004003),
            (3,): InstructionProperties(duration=35.5e-9, error=0.000614),
            (4,): InstructionProperties(duration=35.5e-9, error=0.006149),
        }
        self.ibm_target.add_instruction(IGate(), i_props)
        rz_props = {
            (0,): InstructionProperties(duration=0, error=0),
            (1,): InstructionProperties(duration=0, error=0),
            (2,): InstructionProperties(duration=0, error=0),
            (3,): InstructionProperties(duration=0, error=0),
            (4,): InstructionProperties(duration=0, error=0),
        }
        self.ibm_target.add_instruction(RZGate(self.theta), rz_props)
        sx_props = {
            (0,): InstructionProperties(duration=35.5e-9, error=0.000413),
            (1,): InstructionProperties(duration=35.5e-9, error=0.000502),
            (2,): InstructionProperties(duration=35.5e-9, error=0.0004003),
            (3,): InstructionProperties(duration=35.5e-9, error=0.000614),
            (4,): InstructionProperties(duration=35.5e-9, error=0.006149),
        }
        self.ibm_target.add_instruction(SXGate(), sx_props)
        x_props = {
            (0,): InstructionProperties(duration=35.5e-9, error=0.000413),
            (1,): InstructionProperties(duration=35.5e-9, error=0.000502),
            (2,): InstructionProperties(duration=35.5e-9, error=0.0004003),
            (3,): InstructionProperties(duration=35.5e-9, error=0.000614),
            (4,): InstructionProperties(duration=35.5e-9, error=0.006149),
        }
        self.ibm_target.add_instruction(XGate(), x_props)
        cx_props = {
            (3, 4): InstructionProperties(duration=270.22e-9, error=0.00713),
            (4, 3): InstructionProperties(duration=305.77e-9, error=0.00713),
            (3, 1): InstructionProperties(duration=462.22e-9, error=0.00929),
            (1, 3): InstructionProperties(duration=497.77e-9, error=0.00929),
            (1, 2): InstructionProperties(duration=227.55e-9, error=0.00659),
            (2, 1): InstructionProperties(duration=263.11e-9, error=0.00659),
            (0, 1): InstructionProperties(duration=519.11e-9, error=0.01201),
            (1, 0): InstructionProperties(duration=554.66e-9, error=0.01201),
        }
        self.ibm_target.add_instruction(CXGate(), cx_props)
        measure_props = {
            (0,): InstructionProperties(duration=5.813e-6, error=0.0751),
            (1,): InstructionProperties(duration=5.813e-6, error=0.0225),
            (2,): InstructionProperties(duration=5.813e-6, error=0.0146),
            (3,): InstructionProperties(duration=5.813e-6, error=0.0215),
            (4,): InstructionProperties(duration=5.813e-6, error=0.0333),
        }
        self.ibm_target.add_instruction(Measure(), measure_props)
        self.ibm_target.add_instruction(IfElseOp, name="if_else")
        self.ibm_target.add_instruction(ForLoopOp, name="for_loop")
        self.ibm_target.add_instruction(WhileLoopOp, name="while_loop")
        self.ibm_target.add_instruction(SwitchCaseOp, name="switch_case")
        self.aqt_target = Target(description="AQT Target")
        rx_props = {
            (0,): None,
            (1,): None,
            (2,): None,
            (3,): None,
            (4,): None,
        }
        self.aqt_target.add_instruction(RXGate(self.theta), rx_props)
        ry_props = {
            (0,): None,
            (1,): None,
            (2,): None,
            (3,): None,
            (4,): None,
        }
        self.aqt_target.add_instruction(RYGate(self.theta), ry_props)
        rz_props = {
            (0,): None,
            (1,): None,
            (2,): None,
            (3,): None,
            (4,): None,
        }
        self.aqt_target.add_instruction(RZGate(self.theta), rz_props)
        r_props = {
            (0,): None,
            (1,): None,
            (2,): None,
            (3,): None,
            (4,): None,
        }
        self.aqt_target.add_instruction(RGate(self.theta, self.phi), r_props)
        rxx_props = {
            (0, 1): None,
            (0, 2): None,
            (0, 3): None,
            (0, 4): None,
            (1, 0): None,
            (2, 0): None,
            (3, 0): None,
            (4, 0): None,
            (1, 2): None,
            (1, 3): None,
            (1, 4): None,
            (2, 1): None,
            (3, 1): None,
            (4, 1): None,
            (2, 3): None,
            (2, 4): None,
            (3, 2): None,
            (4, 2): None,
            (3, 4): None,
            (4, 3): None,
        }
        self.aqt_target.add_instruction(RXXGate(self.theta), rxx_props)
        measure_props = {
            (0,): None,
            (1,): None,
            (2,): None,
            (3,): None,
            (4,): None,
        }
        self.aqt_target.add_instruction(Measure(), measure_props)
        self.aqt_target.add_instruction(IfElseOp, name="if_else")
        self.aqt_target.add_instruction(ForLoopOp, name="for_loop")
        self.aqt_target.add_instruction(WhileLoopOp, name="while_loop")
        self.aqt_target.add_instruction(SwitchCaseOp, name="switch_case")

    def test_qargs(self):
        expected_ibm = {
            (0,),
            (1,),
            (2,),
            (3,),
            (4,),
            (3, 4),
            (4, 3),
            (3, 1),
            (1, 3),
            (1, 2),
            (2, 1),
            (0, 1),
            (1, 0),
        }
        self.assertEqual(expected_ibm, self.ibm_target.qargs)
        expected_aqt = {
            (0,),
            (1,),
            (2,),
            (3,),
            (4,),
            (0, 1),
            (0, 2),
            (0, 3),
            (0, 4),
            (1, 0),
            (2, 0),
            (3, 0),
            (4, 0),
            (1, 2),
            (1, 3),
            (1, 4),
            (2, 1),
            (3, 1),
            (4, 1),
            (2, 3),
            (2, 4),
            (3, 2),
            (4, 2),
            (3, 4),
            (4, 3),
        }
        self.assertEqual(expected_aqt, self.aqt_target.qargs)
        self.assertEqual(None, self.target_global_gates_only.qargs)

    def test_qargs_single_qarg(self):
        target = Target()
        target.add_instruction(XGate(), {(0,): None})
        self.assertEqual(
            {
                (0,),
            },
            target.qargs,
        )

    def test_qargs_for_operation_name(self):
        self.assertEqual(
            self.ibm_target.qargs_for_operation_name("rz"), {(0,), (1,), (2,), (3,), (4,)}
        )
        self.assertEqual(
            self.aqt_target.qargs_for_operation_name("rz"), {(0,), (1,), (2,), (3,), (4,)}
        )
        self.assertIsNone(self.target_global_gates_only.qargs_for_operation_name("cx"))
        self.assertIsNone(self.ibm_target.qargs_for_operation_name("if_else"))
        self.assertIsNone(self.aqt_target.qargs_for_operation_name("while_loop"))
        self.assertIsNone(self.aqt_target.qargs_for_operation_name("switch_case"))

    def test_instruction_names(self):
        self.assertEqual(
            self.ibm_target.operation_names,
            {
                "rz",
                "id",
                "sx",
                "x",
                "cx",
                "measure",
                "if_else",
                "while_loop",
                "for_loop",
                "switch_case",
            },
        )
        self.assertEqual(
            self.aqt_target.operation_names,
            {
                "rz",
                "ry",
                "rx",
                "rxx",
                "r",
                "measure",
                "if_else",
                "while_loop",
                "for_loop",
                "switch_case",
            },
        )
        self.assertEqual(
            self.target_global_gates_only.operation_names,
            {"u", "cx", "measure", "if_else", "while_loop", "for_loop", "switch_case"},
        )

    def test_operations_for_qargs(self):
        expected = [
            IGate(),
            RZGate(self.theta),
            SXGate(),
            XGate(),
            Measure(),
            IfElseOp,
            ForLoopOp,
            WhileLoopOp,
            SwitchCaseOp,
        ]
        res = self.ibm_target.operations_for_qargs((0,))
        self.assertEqual(len(expected), len(res))
        for x in expected:
            self.assertIn(x, res)
        expected = [
            CXGate(),
            IfElseOp,
            ForLoopOp,
            WhileLoopOp,
            SwitchCaseOp,
        ]
        res = self.ibm_target.operations_for_qargs((0, 1))
        self.assertEqual(len(expected), len(res))
        for x in expected:
            self.assertIn(x, res)
        expected = [
            RXGate(self.theta),
            RYGate(self.theta),
            RZGate(self.theta),
            RGate(self.theta, self.phi),
            Measure(),
            IfElseOp,
            ForLoopOp,
            WhileLoopOp,
            SwitchCaseOp,
        ]
        res = self.aqt_target.operations_for_qargs((0,))
        self.assertEqual(len(expected), len(res))
        for x in expected:
            self.assertIn(x, res)
        expected = [RXXGate(self.theta), IfElseOp, ForLoopOp, WhileLoopOp, SwitchCaseOp]
        res = self.aqt_target.operations_for_qargs((0, 1))
        self.assertEqual(len(expected), len(res))
        for x in expected:
            self.assertIn(x, res)

    def test_operation_names_for_qargs(self):
        expected = {
            "id",
            "rz",
            "sx",
            "x",
            "measure",
            "if_else",
            "for_loop",
            "while_loop",
            "switch_case",
        }
        self.assertEqual(expected, self.ibm_target.operation_names_for_qargs((0,)))
        expected = {
            "cx",
            "if_else",
            "for_loop",
            "while_loop",
            "switch_case",
        }
        self.assertEqual(expected, self.ibm_target.operation_names_for_qargs((0, 1)))
        expected = {
            "rx",
            "ry",
            "rz",
            "r",
            "measure",
            "if_else",
            "for_loop",
            "while_loop",
            "switch_case",
        }
        self.assertEqual(self.aqt_target.operation_names_for_qargs((0,)), expected)
        expected = {"rxx", "if_else", "for_loop", "while_loop", "switch_case"}
        self.assertEqual(self.aqt_target.operation_names_for_qargs((0, 1)), expected)

    def test_operations(self):
        ibm_expected = [
            RZGate(self.theta),
            IGate(),
            SXGate(),
            XGate(),
            CXGate(),
            Measure(),
            WhileLoopOp,
            IfElseOp,
            ForLoopOp,
            SwitchCaseOp,
        ]
        for gate in ibm_expected:
            self.assertIn(gate, self.ibm_target.operations)
        aqt_expected = [
            RZGate(self.theta),
            RXGate(self.theta),
            RYGate(self.theta),
            RGate(self.theta, self.phi),
            RXXGate(self.theta),
            ForLoopOp,
            IfElseOp,
            WhileLoopOp,
            SwitchCaseOp,
        ]
        for gate in aqt_expected:
            self.assertIn(gate, self.aqt_target.operations)
        fake_expected = [
            UGate(self.theta, self.phi, self.lam),
            CXGate(),
            Measure(),
            ForLoopOp,
            WhileLoopOp,
            IfElseOp,
            SwitchCaseOp,
        ]
        for gate in fake_expected:
            self.assertIn(gate, self.target_global_gates_only.operations)

    def test_add_invalid_instruction(self):
        inst_props = {(0, 1, 2, 3): None}
        target = Target()
        with self.assertRaises(TranspilerError):
            target.add_instruction(CXGate(), inst_props)

    def test_instructions(self):
        ibm_expected = [
            (IGate(), (0,)),
            (IGate(), (1,)),
            (IGate(), (2,)),
            (IGate(), (3,)),
            (IGate(), (4,)),
            (RZGate(self.theta), (0,)),
            (RZGate(self.theta), (1,)),
            (RZGate(self.theta), (2,)),
            (RZGate(self.theta), (3,)),
            (RZGate(self.theta), (4,)),
            (SXGate(), (0,)),
            (SXGate(), (1,)),
            (SXGate(), (2,)),
            (SXGate(), (3,)),
            (SXGate(), (4,)),
            (XGate(), (0,)),
            (XGate(), (1,)),
            (XGate(), (2,)),
            (XGate(), (3,)),
            (XGate(), (4,)),
            (CXGate(), (3, 4)),
            (CXGate(), (4, 3)),
            (CXGate(), (3, 1)),
            (CXGate(), (1, 3)),
            (CXGate(), (1, 2)),
            (CXGate(), (2, 1)),
            (CXGate(), (0, 1)),
            (CXGate(), (1, 0)),
            (Measure(), (0,)),
            (Measure(), (1,)),
            (Measure(), (2,)),
            (Measure(), (3,)),
            (Measure(), (4,)),
            (IfElseOp, None),
            (ForLoopOp, None),
            (WhileLoopOp, None),
            (SwitchCaseOp, None),
        ]
        self.assertEqual(ibm_expected, self.ibm_target.instructions)
        ideal_sim_expected = [
            (CXGate(), None),
            (UGate(self.theta, self.phi, self.lam), None),
            (Measure(), None),
            (IfElseOp, None),
            (ForLoopOp, None),
            (WhileLoopOp, None),
            (SwitchCaseOp, None),
        ]
        self.assertEqual(ideal_sim_expected, self.target_global_gates_only.instructions)

    def test_instruction_supported(self):
        self.assertTrue(self.aqt_target.instruction_supported("r", (0,)))
        self.assertFalse(self.aqt_target.instruction_supported("cx", (0, 1)))
        self.assertTrue(self.target_global_gates_only.instruction_supported("cx", (0, 1)))
        self.assertFalse(self.target_global_gates_only.instruction_supported("cx", (0, 524)))
        self.assertFalse(self.target_global_gates_only.instruction_supported("cx", (0, 1, 2)))
        self.assertTrue(self.aqt_target.instruction_supported("while_loop", (0, 1, 2, 3)))
        self.assertTrue(
            self.aqt_target.instruction_supported(operation_class=WhileLoopOp, qargs=(0, 1, 2, 3))
        )
        self.assertTrue(
            self.aqt_target.instruction_supported(operation_class=SwitchCaseOp, qargs=(0, 1, 2, 3))
        )
        self.assertFalse(
            self.ibm_target.instruction_supported(
                operation_class=IfElseOp, qargs=(0, 1, 2, 3, 4, 5, 6, 7, 8, 9, 10)
            )
        )
        self.assertFalse(
            self.ibm_target.instruction_supported(operation_class=IfElseOp, qargs=(0, 425))
        )
        self.assertFalse(self.ibm_target.instruction_supported("for_loop", qargs=(0, 425)))

    def test_coupling_map(self):
        self.assertIsNone(self.target_global_gates_only.build_coupling_map())
        self.assertEqual(
            set(CouplingMap.from_full(5).get_edges()),
            set(self.aqt_target.build_coupling_map().get_edges()),
        )
        self.assertEqual(
            {
                (3, 4),
                (4, 3),
                (3, 1),
                (1, 3),
                (1, 2),
                (2, 1),
                (0, 1),
                (1, 0),
            },
            set(self.ibm_target.build_coupling_map().get_edges()),
        )

    def test_mixed_ideal_target_filtered_coupling_map(self):
        target = Target(num_qubits=10)
        target.add_instruction(
            XGate(), {(qubit,): InstructionProperties(error=0.5) for qubit in range(5)}
        )
        target.add_instruction(
            CXGate(),
            {
                edge: InstructionProperties(error=0.6)
                for edge in CouplingMap.from_line(5, bidirectional=False).get_edges()
            },
        )
        target.add_instruction(SXGate())
        coupling_map = target.build_coupling_map(filter_idle_qubits=True)
        self.assertEqual(max(coupling_map.physical_qubits), 4)
        self.assertEqual(coupling_map.get_edges(), [(0, 1), (1, 2), (2, 3), (3, 4)])


class TestInstructionProperties(QiskitTestCase):
    def test_empty_repr(self):
        properties = InstructionProperties()
        self.assertEqual(
            repr(properties),
            "InstructionProperties(duration=None, error=None, calibration=None)",
        )


class TestTargetFromConfiguration(QiskitTestCase):
    """Test the from_configuration() constructor."""

    def test_basis_gates_qubits_only(self):
        """Test construction with only basis gates."""
        target = Target.from_configuration(["u", "cx"], 3)
        self.assertEqual(target.operation_names, {"u", "cx"})

    def test_basis_gates_no_qubits(self):
        target = Target.from_configuration(["u", "cx"])
        self.assertEqual(target.operation_names, {"u", "cx"})

    def test_basis_gates_coupling_map(self):
        """Test construction with only basis gates."""
        target = Target.from_configuration(
            ["u", "cx"], 3, CouplingMap.from_ring(3, bidirectional=False)
        )
        self.assertEqual(target.operation_names, {"u", "cx"})
        self.assertEqual({(0,), (1,), (2,)}, target["u"].keys())
        self.assertEqual({(0, 1), (1, 2), (2, 0)}, target["cx"].keys())

    def test_properties(self):
        with self.assertWarns(DeprecationWarning):
            fake_backend = Fake5QV1()
        config = fake_backend.configuration()
        properties = fake_backend.properties()
<<<<<<< HEAD

        with self.assertWarnsRegex(
            DeprecationWarning,
            "``qiskit.providers.exceptions.BackendPropertyError`` is deprecated",
=======
        with self.assertWarnsRegex(
            DeprecationWarning,
            expected_regex=".*``backend_properties`` is deprecated as of Qiskit 1.4",
>>>>>>> 71eb989d
        ):
            target = Target.from_configuration(
                basis_gates=config.basis_gates,
                num_qubits=config.num_qubits,
                coupling_map=CouplingMap(config.coupling_map),
                backend_properties=properties,
            )
        self.assertEqual(0, target["rz"][(0,)].error)
        self.assertEqual(0, target["rz"][(0,)].duration)

    def test_properties_with_durations(self):
        with self.assertWarns(DeprecationWarning):
            fake_backend = Fake5QV1()
        config = fake_backend.configuration()
        properties = fake_backend.properties()
        durations = InstructionDurations([("rz", 0, 0.5)], dt=1.0)
        with self.assertWarnsRegex(
            DeprecationWarning,
<<<<<<< HEAD
            "``qiskit.providers.exceptions.BackendPropertyError`` is deprecated",
=======
            expected_regex=".*``backend_properties`` is deprecated as of Qiskit 1.4",
>>>>>>> 71eb989d
        ):
            target = Target.from_configuration(
                basis_gates=config.basis_gates,
                num_qubits=config.num_qubits,
                coupling_map=CouplingMap(config.coupling_map),
                backend_properties=properties,
                instruction_durations=durations,
                dt=config.dt,
            )
<<<<<<< HEAD
        self.assertEqual(0.5, target["rz"][(0,)].duration)
=======
            self.assertEqual(0.5, target["rz"][(0,)].duration)
>>>>>>> 71eb989d

    def test_inst_map(self):
        with self.assertWarns(DeprecationWarning):
            fake_backend = Fake7QPulseV1()
        config = fake_backend.configuration()
        properties = fake_backend.properties()
        defaults = fake_backend.defaults()
        constraints = TimingConstraints(**config.timing_constraints)
        with self.assertWarns(DeprecationWarning):
            target = Target.from_configuration(
                basis_gates=config.basis_gates,
                num_qubits=config.num_qubits,
                coupling_map=CouplingMap(config.coupling_map),
                backend_properties=properties,
                dt=config.dt,
                inst_map=defaults.instruction_schedule_map,
                timing_constraints=constraints,
            )
            self.assertIsNotNone(target["sx"][(0,)].calibration)
        self.assertEqual(target.granularity, constraints.granularity)
        self.assertEqual(target.min_length, constraints.min_length)
        self.assertEqual(target.pulse_alignment, constraints.pulse_alignment)
        self.assertEqual(target.acquire_alignment, constraints.acquire_alignment)

    def test_concurrent_measurements(self):
        with self.assertWarns(DeprecationWarning):
            fake_backend = Fake5QV1()
        config = fake_backend.configuration()
        target = Target.from_configuration(
            basis_gates=config.basis_gates,
            concurrent_measurements=config.meas_map,
        )
        self.assertEqual(target.concurrent_measurements, config.meas_map)

    def test_custom_basis_gates(self):
        basis_gates = ["my_x", "cx"]
        custom_name_mapping = {"my_x": XGate()}
        target = Target.from_configuration(
            basis_gates=basis_gates, num_qubits=2, custom_name_mapping=custom_name_mapping
        )
        self.assertEqual(target.operation_names, {"my_x", "cx"})

    def test_missing_custom_basis_no_coupling(self):
        basis_gates = ["my_X", "cx"]
        with self.assertRaisesRegex(KeyError, "is not present in the standard gate names"):
            Target.from_configuration(basis_gates, num_qubits=4)

    def test_missing_custom_basis_with_coupling(self):
        basis_gates = ["my_X", "cx"]
        cmap = CouplingMap.from_line(3)
        with self.assertRaisesRegex(KeyError, "is not present in the standard gate names"):
            Target.from_configuration(basis_gates, 3, cmap)

    def test_over_two_qubit_gate_without_coupling(self):
        basis_gates = ["ccx", "cx", "swap", "u"]
        target = Target.from_configuration(basis_gates, 15)
        self.assertEqual(target.operation_names, {"ccx", "cx", "swap", "u"})

    def test_over_two_qubits_with_coupling(self):
        basis_gates = ["ccx", "cx", "swap", "u"]
        cmap = CouplingMap.from_line(15)
        with self.assertRaisesRegex(TranspilerError, "This constructor method only supports"):
            Target.from_configuration(basis_gates, 15, cmap)<|MERGE_RESOLUTION|>--- conflicted
+++ resolved
@@ -2081,23 +2081,21 @@
             fake_backend = Fake5QV1()
         config = fake_backend.configuration()
         properties = fake_backend.properties()
-<<<<<<< HEAD
 
         with self.assertWarnsRegex(
             DeprecationWarning,
-            "``qiskit.providers.exceptions.BackendPropertyError`` is deprecated",
-=======
-        with self.assertWarnsRegex(
-            DeprecationWarning,
-            expected_regex=".*``backend_properties`` is deprecated as of Qiskit 1.4",
->>>>>>> 71eb989d
+            expected_regex="``qiskit.providers.exceptions.BackendPropertyError`` is deprecated",
         ):
-            target = Target.from_configuration(
-                basis_gates=config.basis_gates,
-                num_qubits=config.num_qubits,
-                coupling_map=CouplingMap(config.coupling_map),
-                backend_properties=properties,
-            )
+            with self.assertWarnsRegex(
+                DeprecationWarning,
+                expected_regex=".*``backend_properties`` is deprecated as of Qiskit 1.4",
+            ):
+                target = Target.from_configuration(
+                    basis_gates=config.basis_gates,
+                    num_qubits=config.num_qubits,
+                    coupling_map=CouplingMap(config.coupling_map),
+                    backend_properties=properties,
+                )
         self.assertEqual(0, target["rz"][(0,)].error)
         self.assertEqual(0, target["rz"][(0,)].duration)
 
@@ -2109,25 +2107,21 @@
         durations = InstructionDurations([("rz", 0, 0.5)], dt=1.0)
         with self.assertWarnsRegex(
             DeprecationWarning,
-<<<<<<< HEAD
-            "``qiskit.providers.exceptions.BackendPropertyError`` is deprecated",
-=======
-            expected_regex=".*``backend_properties`` is deprecated as of Qiskit 1.4",
->>>>>>> 71eb989d
+            expected_regex="``qiskit.providers.exceptions.BackendPropertyError`` is deprecated",
         ):
-            target = Target.from_configuration(
-                basis_gates=config.basis_gates,
-                num_qubits=config.num_qubits,
-                coupling_map=CouplingMap(config.coupling_map),
-                backend_properties=properties,
-                instruction_durations=durations,
-                dt=config.dt,
-            )
-<<<<<<< HEAD
+            with self.assertWarnsRegex(
+                DeprecationWarning,
+                expected_regex=".*``backend_properties`` is deprecated as of Qiskit 1.4",
+            ):
+                target = Target.from_configuration(
+                    basis_gates=config.basis_gates,
+                    num_qubits=config.num_qubits,
+                    coupling_map=CouplingMap(config.coupling_map),
+                    backend_properties=properties,
+                    instruction_durations=durations,
+                    dt=config.dt,
+                )
         self.assertEqual(0.5, target["rz"][(0,)].duration)
-=======
-            self.assertEqual(0.5, target["rz"][(0,)].duration)
->>>>>>> 71eb989d
 
     def test_inst_map(self):
         with self.assertWarns(DeprecationWarning):
