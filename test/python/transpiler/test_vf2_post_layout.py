# This code is part of Qiskit.
#
# (C) Copyright IBM 2021, 2023.
#
# This code is licensed under the Apache License, Version 2.0. You may
# obtain a copy of this license in the LICENSE.txt file in the root directory
# of this source tree or at http://www.apache.org/licenses/LICENSE-2.0.
#
# Any modifications or derivative works of this code must retain this
# copyright notice, and modified files need to carry a notice indicating
# that they have been altered from the originals.

"""Test the VF2Layout pass"""

import rustworkx

from qiskit import QuantumRegister, QuantumCircuit
from qiskit.circuit import ControlFlowOp
from qiskit.circuit.library import CXGate, XGate
from qiskit.transpiler import CouplingMap, Layout, TranspilerError
from qiskit.transpiler.passes.layout.vf2_post_layout import VF2PostLayout, VF2PostLayoutStopReason
from qiskit.converters import circuit_to_dag
<<<<<<< HEAD
from qiskit.test import QiskitTestCase
from qiskit.providers.fake_provider import FakeLima, FakeYorktown, GenericBackendV2
=======
from qiskit.providers.fake_provider import FakeLima, FakeYorktown, FakeLimaV2, FakeYorktownV2
>>>>>>> 588f2df4
from qiskit.circuit import Qubit
from qiskit.compiler.transpiler import transpile
from qiskit.transpiler.target import Target, InstructionProperties
from test import QiskitTestCase  # pylint: disable=wrong-import-order

from test.python.legacy_cmaps import LIMA_CMAP, YORKTOWN_CMAP


class TestVF2PostLayout(QiskitTestCase):
    """Tests the VF2Layout pass"""

    seed = 42

    def assertLayout(self, dag, coupling_map, property_set):
        """Checks if the circuit in dag was a perfect layout in property_set for the given
        coupling_map"""
        self.assertEqual(
            property_set["VF2PostLayout_stop_reason"], VF2PostLayoutStopReason.SOLUTION_FOUND
        )

        layout = property_set["post_layout"]
        edges = coupling_map.graph.edge_list()

        def run(dag, wire_map):
            for gate in dag.two_qubit_ops():
                if dag.has_calibration_for(gate) or isinstance(gate.op, ControlFlowOp):
                    continue
                physical_q0 = wire_map[gate.qargs[0]]
                physical_q1 = wire_map[gate.qargs[1]]
                self.assertTrue((physical_q0, physical_q1) in edges)
            for node in dag.op_nodes(ControlFlowOp):
                for block in node.op.blocks:
                    inner_wire_map = {
                        inner: wire_map[outer] for outer, inner in zip(node.qargs, block.qubits)
                    }
                    run(circuit_to_dag(block), inner_wire_map)

        run(dag, {bit: layout[bit] for bit in dag.qubits if bit in layout})

    def assertLayoutV2(self, dag, target, property_set):
        """Checks if the circuit in dag was a perfect layout in property_set for the given
        coupling_map"""
        self.assertEqual(
            property_set["VF2PostLayout_stop_reason"], VF2PostLayoutStopReason.SOLUTION_FOUND
        )

        layout = property_set["post_layout"]

        def run(dag, wire_map):
            for gate in dag.two_qubit_ops():
                if dag.has_calibration_for(gate) or isinstance(gate.op, ControlFlowOp):
                    continue
                physical_q0 = wire_map[gate.qargs[0]]
                physical_q1 = wire_map[gate.qargs[1]]
                qargs = (physical_q0, physical_q1)
                self.assertTrue(target.instruction_supported(gate.name, qargs))
            for node in dag.op_nodes(ControlFlowOp):
                for block in node.op.blocks:
                    inner_wire_map = {
                        inner: wire_map[outer] for outer, inner in zip(node.qargs, block.qubits)
                    }
                    run(circuit_to_dag(block), inner_wire_map)

        run(dag, {bit: layout[bit] for bit in dag.qubits if bit in layout})

    def test_no_constraints(self):
        """Test we raise at runtime if no target or coupling graph specified."""
        qc = QuantumCircuit(2)
        empty_pass = VF2PostLayout()
        with self.assertRaises(TranspilerError):
            empty_pass.run(circuit_to_dag(qc))

    def test_no_backend_properties(self):
        """Test we raise at runtime if no properties are provided with a coupling graph."""
        qc = QuantumCircuit(2)
        empty_pass = VF2PostLayout(coupling_map=CouplingMap([(0, 1), (1, 2)]))
        with self.assertRaises(TranspilerError):
            empty_pass.run(circuit_to_dag(qc))

    def test_empty_circuit(self):
        """Test no solution found for empty circuit"""
        qc = QuantumCircuit(2, 2)
        backend = FakeLima()
        cmap = CouplingMap(backend.configuration().coupling_map)
        props = backend.properties()
        vf2_pass = VF2PostLayout(coupling_map=cmap, properties=props)
        vf2_pass.run(circuit_to_dag(qc))
        self.assertEqual(
            vf2_pass.property_set["VF2PostLayout_stop_reason"],
            VF2PostLayoutStopReason.NO_BETTER_SOLUTION_FOUND,
        )

    def test_empty_circuit_v2(self):
        """Test no solution found for empty circuit with v2 backend"""
        qc = QuantumCircuit(2, 2)
        target = GenericBackendV2(
            num_qubits=5, basis_gates=["cx", "id", "rz", "sx", "x"], coupling_map=LIMA_CMAP, seed=42
        ).target
        vf2_pass = VF2PostLayout(target=target)
        vf2_pass.run(circuit_to_dag(qc))
        self.assertEqual(
            vf2_pass.property_set["VF2PostLayout_stop_reason"],
            VF2PostLayoutStopReason.NO_BETTER_SOLUTION_FOUND,
        )

    def test_skip_3q_circuit(self):
        """Test that the pass is a no-op on circuits with >2q gates."""
        qc = QuantumCircuit(3)
        qc.ccx(0, 1, 2)
        backend = FakeLima()
        cmap = CouplingMap(backend.configuration().coupling_map)
        props = backend.properties()
        vf2_pass = VF2PostLayout(coupling_map=cmap, properties=props)
        vf2_pass.run(circuit_to_dag(qc))
        self.assertEqual(
            vf2_pass.property_set["VF2PostLayout_stop_reason"], VF2PostLayoutStopReason.MORE_THAN_2Q
        )

    def test_skip_3q_circuit_control_flow(self):
        """Test that the pass is a no-op on circuits with >2q gates."""
        qc = QuantumCircuit(3)
        with qc.for_loop((1,)):
            qc.ccx(0, 1, 2)
        backend = FakeLima()
        cmap = CouplingMap(backend.configuration().coupling_map)
        props = backend.properties()
        vf2_pass = VF2PostLayout(coupling_map=cmap, properties=props)
        vf2_pass.run(circuit_to_dag(qc))
        self.assertEqual(
            vf2_pass.property_set["VF2PostLayout_stop_reason"], VF2PostLayoutStopReason.MORE_THAN_2Q
        )

    def test_skip_3q_circuit_v2(self):
        """Test that the pass is a no-op on circuits with >2q gates with a target."""
        qc = QuantumCircuit(3)
        qc.ccx(0, 1, 2)
        target = GenericBackendV2(
            num_qubits=5, basis_gates=["cx", "id", "rz", "sx", "x"], coupling_map=LIMA_CMAP, seed=42
        ).target
        vf2_pass = VF2PostLayout(target=target)
        vf2_pass.run(circuit_to_dag(qc))
        self.assertEqual(
            vf2_pass.property_set["VF2PostLayout_stop_reason"], VF2PostLayoutStopReason.MORE_THAN_2Q
        )

    def test_skip_3q_circuit_control_flow_v2(self):
        """Test that the pass is a no-op on circuits with >2q gates with a target."""
        qc = QuantumCircuit(3)
        with qc.for_loop((1,)):
            qc.ccx(0, 1, 2)
        target = GenericBackendV2(
            num_qubits=5, basis_gates=["cx", "id", "rz", "sx", "x"], coupling_map=LIMA_CMAP, seed=42
        ).target
        vf2_pass = VF2PostLayout(target=target)
        vf2_pass.run(circuit_to_dag(qc))
        self.assertEqual(
            vf2_pass.property_set["VF2PostLayout_stop_reason"], VF2PostLayoutStopReason.MORE_THAN_2Q
        )

    def test_best_mapping_ghz_state_full_device_multiple_qregs(self):
        """Test best mappings with multiple registers"""
        backend = FakeLima()
        qr_a = QuantumRegister(2)
        qr_b = QuantumRegister(3)
        qc = QuantumCircuit(qr_a, qr_b)
        qc.h(qr_a[0])
        qc.cx(qr_a[0], qr_a[1])
        qc.cx(qr_a[0], qr_b[0])
        qc.cx(qr_a[0], qr_b[1])
        qc.cx(qr_a[0], qr_b[2])
        qc.measure_all()
        tqc = transpile(qc, backend, seed_transpiler=self.seed, layout_method="trivial")
        initial_layout = tqc._layout
        dag = circuit_to_dag(tqc)
        cmap = CouplingMap(backend.configuration().coupling_map)
        props = backend.properties()
        pass_ = VF2PostLayout(coupling_map=cmap, properties=props, seed=self.seed)
        pass_.run(dag)
        self.assertLayout(dag, cmap, pass_.property_set)
        self.assertNotEqual(pass_.property_set["post_layout"], initial_layout)

    def test_2q_circuit_5q_backend(self):
        """A simple example, without considering the direction
          0 - 1
        qr1 - qr0
        """
        backend = FakeYorktown()

        qr = QuantumRegister(2, "qr")
        circuit = QuantumCircuit(qr)
        circuit.cx(qr[1], qr[0])  # qr1 -> qr0
        tqc = transpile(circuit, backend, layout_method="dense")
        initial_layout = tqc._layout
        dag = circuit_to_dag(tqc)
        cmap = CouplingMap(backend.configuration().coupling_map)
        props = backend.properties()
        pass_ = VF2PostLayout(coupling_map=cmap, properties=props, seed=self.seed)
        pass_.run(dag)
        self.assertLayout(dag, cmap, pass_.property_set)
        self.assertNotEqual(pass_.property_set["post_layout"], initial_layout)

    def test_2q_circuit_5q_backend_controlflow(self):
        """A simple example, without considering the direction
          0 - 1
        qr1 - qr0
        """
        backend = FakeYorktown()

        circuit = QuantumCircuit(2, 1)
        with circuit.for_loop((1,)):
            circuit.cx(1, 0)  # qr1 -> qr0
        with circuit.if_test((circuit.clbits[0], True)) as else_:
            pass
        with else_:
            with circuit.while_loop((circuit.clbits[0], True)):
                circuit.cx(1, 0)  # qr1 -> qr0
        initial_layout = Layout(dict(enumerate(circuit.qubits)))
        circuit._layout = initial_layout
        dag = circuit_to_dag(circuit)
        cmap = CouplingMap(backend.configuration().coupling_map)
        props = backend.properties()
        pass_ = VF2PostLayout(coupling_map=cmap, properties=props, seed=self.seed)
        pass_.run(dag)
        self.assertLayout(dag, cmap, pass_.property_set)
        self.assertNotEqual(pass_.property_set["post_layout"], initial_layout)

    def test_2q_circuit_5q_backend_max_trials(self):
        """A simple example, without considering the direction
          0 - 1
        qr1 - qr0
        """
        max_trials = 11
        backend = FakeYorktown()

        qr = QuantumRegister(2, "qr")
        circuit = QuantumCircuit(qr)
        circuit.cx(qr[1], qr[0])  # qr1 -> qr0
        tqc = transpile(circuit, backend, layout_method="dense")
        initial_layout = tqc._layout
        dag = circuit_to_dag(tqc)
        cmap = CouplingMap(backend.configuration().coupling_map)
        props = backend.properties()
        pass_ = VF2PostLayout(
            coupling_map=cmap, properties=props, seed=self.seed, max_trials=max_trials
        )

        with self.assertLogs(
            "qiskit.transpiler.passes.layout.vf2_post_layout", level="DEBUG"
        ) as cm:
            pass_.run(dag)
        self.assertIn(
            f"DEBUG:qiskit.transpiler.passes.layout.vf2_post_layout:Trial {max_trials} "
            f"is >= configured max trials {max_trials}",
            cm.output,
        )

        self.assertLayout(dag, cmap, pass_.property_set)
        self.assertNotEqual(pass_.property_set["post_layout"], initial_layout)

    def test_best_mapping_ghz_state_full_device_multiple_qregs_v2(self):
        """Test best mappings with multiple registers"""
        backend = GenericBackendV2(
            num_qubits=5,
            basis_gates=["cx", "id", "rz", "sx", "x"],
            coupling_map=LIMA_CMAP,
            seed=123,
        )

        for i in range(len(backend.target.instructions)):
            print(backend.target.instructions[i], backend.target.instruction_properties(i))

        qr_a = QuantumRegister(2)
        qr_b = QuantumRegister(3)
        qc = QuantumCircuit(qr_a, qr_b)
        qc.h(qr_a[0])
        qc.cx(qr_a[0], qr_a[1])
        qc.cx(qr_a[0], qr_b[0])
        qc.cx(qr_a[0], qr_b[1])
        qc.cx(qr_a[0], qr_b[2])
        qc.measure_all()
        tqc = transpile(qc, backend, seed_transpiler=self.seed, layout_method="trivial")
        initial_layout = tqc._layout
        dag = circuit_to_dag(tqc)
        pass_ = VF2PostLayout(target=backend.target, seed=self.seed)
        pass_.run(dag)
        self.assertLayoutV2(dag, backend.target, pass_.property_set)
        self.assertNotEqual(pass_.property_set["post_layout"], initial_layout)

    def test_2q_circuit_5q_backend_v2(self):
        """A simple example, without considering the direction
          0 - 1
        qr1 - qr0
        """
        backend = GenericBackendV2(
            num_qubits=5,
            basis_gates=["cx", "id", "rz", "sx", "x"],
            coupling_map=YORKTOWN_CMAP,
            seed=42,
        )

        qr = QuantumRegister(2, "qr")
        circuit = QuantumCircuit(qr)
        circuit.cx(qr[1], qr[0])  # qr1 -> qr0
        tqc = transpile(circuit, backend, layout_method="dense")
        initial_layout = tqc._layout
        dag = circuit_to_dag(tqc)
        pass_ = VF2PostLayout(target=backend.target, seed=self.seed)
        pass_.run(dag)
        self.assertLayoutV2(dag, backend.target, pass_.property_set)
        self.assertNotEqual(pass_.property_set["post_layout"], initial_layout)

    def test_2q_circuit_5q_backend_v2_control_flow(self):
        """A simple example, without considering the direction
          0 - 1
        qr1 - qr0
        """
        target = GenericBackendV2(
            num_qubits=5,
            basis_gates=["cx", "id", "rz", "sx", "x"],
            coupling_map=YORKTOWN_CMAP,
            seed=42,
        ).target

        circuit = QuantumCircuit(2, 1)
        with circuit.for_loop((1,)):
            circuit.cx(1, 0)  # qr1 -> qr0
        with circuit.if_test((circuit.clbits[0], True)) as else_:
            pass
        with else_:
            with circuit.while_loop((circuit.clbits[0], True)):
                circuit.cx(1, 0)  # qr1 -> qr0
        initial_layout = Layout(dict(enumerate(circuit.qubits)))
        circuit._layout = initial_layout
        dag = circuit_to_dag(circuit)
        pass_ = VF2PostLayout(target=target, seed=self.seed)
        pass_.run(dag)
        self.assertLayoutV2(dag, target, pass_.property_set)
        self.assertNotEqual(pass_.property_set["post_layout"], initial_layout)

    def test_target_invalid_2q_gate(self):
        """Test that we don't find a solution with a gate outside target."""
        target = GenericBackendV2(
            num_qubits=5,
            basis_gates=["cx", "id", "rz", "sx", "x"],
            coupling_map=YORKTOWN_CMAP,
            seed=42,
        ).target
        qc = QuantumCircuit(2)
        qc.ecr(0, 1)
        dag = circuit_to_dag(qc)
        pass_ = VF2PostLayout(target=target, seed=self.seed)
        pass_.run(dag)
        self.assertEqual(
            pass_.property_set["VF2PostLayout_stop_reason"],
            VF2PostLayoutStopReason.NO_SOLUTION_FOUND,
        )

    def test_target_invalid_2q_gate_control_flow(self):
        """Test that we don't find a solution with a gate outside target."""
        target = GenericBackendV2(
            num_qubits=5,
            basis_gates=["cx", "id", "rz", "sx", "x"],
            coupling_map=YORKTOWN_CMAP,
            seed=42,
        ).target
        qc = QuantumCircuit(2)
        with qc.for_loop((1,)):
            qc.ecr(0, 1)
        dag = circuit_to_dag(qc)
        pass_ = VF2PostLayout(target=target, seed=self.seed)
        pass_.run(dag)
        self.assertEqual(
            pass_.property_set["VF2PostLayout_stop_reason"],
            VF2PostLayoutStopReason.NO_SOLUTION_FOUND,
        )

    def test_target_no_error(self):
        """Test that running vf2layout on a pass against a target with no error rates works."""
        n_qubits = 15
        target = Target()
        target.add_instruction(CXGate(), {(i, i + 1): None for i in range(n_qubits - 1)})
        vf2_pass = VF2PostLayout(target=target)
        circuit = QuantumCircuit(2)
        circuit.cx(0, 1)
        dag = circuit_to_dag(circuit)
        vf2_pass.run(dag)
        self.assertNotIn("post_layout", vf2_pass.property_set)

    def test_target_some_error(self):
        """Test that running vf2layout on a pass against a target with some error rates works."""
        n_qubits = 15
        target = Target()
        target.add_instruction(
            XGate(), {(i,): InstructionProperties(error=0.00123) for i in range(n_qubits)}
        )
        target.add_instruction(CXGate(), {(i, i + 1): None for i in range(n_qubits - 1)})
        vf2_pass = VF2PostLayout(target=target, seed=1234, strict_direction=False)
        circuit = QuantumCircuit(2)
        circuit.h(0)
        circuit.cx(0, 1)
        dag = circuit_to_dag(circuit)
        vf2_pass.run(dag)
        # No layout selected because nothing will beat initial layout
        self.assertNotIn("post_layout", vf2_pass.property_set)

    def test_trivial_layout_is_best(self):
        """Test that vf2postlayout reports no better solution if the trivial layout is the best layout"""
        n_qubits = 4
        trivial_target = Target()
        trivial_target.add_instruction(
            CXGate(), {(i, i + 1): InstructionProperties(error=0.001) for i in range(n_qubits - 1)}
        )

        circuit = QuantumCircuit(n_qubits)
        circuit.cx(0, 1)
        circuit.cx(1, 2)

        vf2_pass = VF2PostLayout(target=trivial_target, seed=self.seed, strict_direction=False)
        dag = circuit_to_dag(circuit)
        vf2_pass.run(dag)
        self.assertEqual(
            vf2_pass.property_set["VF2PostLayout_stop_reason"],
            VF2PostLayoutStopReason.NO_BETTER_SOLUTION_FOUND,
        )

    def test_last_qubits_best(self):
        """Test that vf2postlayout determines the best layout when the last qubits have least error"""
        n_qubits = 4
        target_last_qubits_best = Target()
        target_last_qubits_best.add_instruction(
            CXGate(),
            {(i, i + 1): InstructionProperties(error=10**-i) for i in range(n_qubits - 1)},
        )

        circuit = QuantumCircuit(n_qubits)
        circuit.cx(0, 1)
        circuit.cx(1, 2)

        vf2_pass = VF2PostLayout(
            target=target_last_qubits_best, seed=self.seed, strict_direction=False
        )
        dag = circuit_to_dag(circuit)
        vf2_pass.run(dag)
        self.assertLayout(dag, target_last_qubits_best.build_coupling_map(), vf2_pass.property_set)


class TestVF2PostLayoutScoring(QiskitTestCase):
    """Test scoring heuristic function for VF2PostLayout."""

    def test_empty_score(self):
        """Test error rate is 0 for empty circuit."""
        bit_map = {}
        reverse_bit_map = {}
        im_graph = rustworkx.PyDiGraph()
        target = GenericBackendV2(
            num_qubits=5,
            basis_gates=["cx", "id", "rz", "sx", "x"],
            coupling_map=YORKTOWN_CMAP,
            seed=42,
        ).target
        vf2_pass = VF2PostLayout(target=target)
        layout = Layout()
        score = vf2_pass._score_layout(layout, bit_map, reverse_bit_map, im_graph)
        self.assertEqual(0, score)

    def test_all_1q_score(self):
        """Test error rate for all 1q input."""
        bit_map = {Qubit(): 0, Qubit(): 1}
        reverse_bit_map = {v: k for k, v in bit_map.items()}
        im_graph = rustworkx.PyDiGraph()
        im_graph.add_node({"sx": 1})
        im_graph.add_node({"sx": 1})

        target = GenericBackendV2(
            num_qubits=5,
            basis_gates=["cx", "id", "rz", "sx", "x"],
            coupling_map=YORKTOWN_CMAP,
            seed=42,
        ).target

        target.update_instruction_properties(
            "sx", (0,), InstructionProperties(duration=3.56e-08, error=0.0013043388897769352)
        )
        target.update_instruction_properties(
            "sx", (1,), InstructionProperties(duration=3.56e-08, error=0.0016225037300878712)
        )

        vf2_pass = VF2PostLayout(target=target)
        layout = Layout(bit_map)
        score = vf2_pass._score_layout(layout, bit_map, reverse_bit_map, im_graph)
        self.assertAlmostEqual(0.002925, score, places=5)


class TestVF2PostLayoutUndirected(QiskitTestCase):
    """Tests the VF2Layout pass"""

    seed = 42

    def assertLayout(self, dag, coupling_map, property_set):
        """Checks if the circuit in dag was a perfect layout in property_set for the given
        coupling_map"""
        self.assertEqual(
            property_set["VF2PostLayout_stop_reason"], VF2PostLayoutStopReason.SOLUTION_FOUND
        )

        layout = property_set["post_layout"]
        for gate in dag.two_qubit_ops():
            if dag.has_calibration_for(gate):
                continue
            physical_q0 = layout[gate.qargs[0]]
            physical_q1 = layout[gate.qargs[1]]
            self.assertTrue(coupling_map.graph.has_edge(physical_q0, physical_q1))

    def assertLayoutV2(self, dag, target, property_set):
        """Checks if the circuit in dag was a perfect layout in property_set for the given
        coupling_map"""
        self.assertEqual(
            property_set["VF2PostLayout_stop_reason"], VF2PostLayoutStopReason.SOLUTION_FOUND
        )

        layout = property_set["post_layout"]
        for gate in dag.two_qubit_ops():
            if dag.has_calibration_for(gate):
                continue
            physical_q0 = layout[gate.qargs[0]]
            physical_q1 = layout[gate.qargs[1]]
            qargs = (physical_q0, physical_q1)
            self.assertTrue(target.instruction_supported(gate.name, qargs))

    def test_no_constraints(self):
        """Test we raise at runtime if no target or coupling graph specified."""
        qc = QuantumCircuit(2)
        empty_pass = VF2PostLayout(strict_direction=False)
        with self.assertRaises(TranspilerError):
            empty_pass.run(circuit_to_dag(qc))

    def test_no_backend_properties(self):
        """Test we raise at runtime if no properties are provided with a coupling graph."""
        qc = QuantumCircuit(2)
        empty_pass = VF2PostLayout(
            coupling_map=CouplingMap([(0, 1), (1, 2)]), strict_direction=False
        )
        with self.assertRaises(TranspilerError):
            empty_pass.run(circuit_to_dag(qc))

    def test_empty_circuit(self):
        """Test no solution found for empty circuit"""
        qc = QuantumCircuit(2, 2)
        backend = FakeLima()
        cmap = CouplingMap(backend.configuration().coupling_map)
        props = backend.properties()
        vf2_pass = VF2PostLayout(coupling_map=cmap, properties=props, strict_direction=False)
        vf2_pass.run(circuit_to_dag(qc))
        self.assertEqual(
            vf2_pass.property_set["VF2PostLayout_stop_reason"],
            VF2PostLayoutStopReason.NO_BETTER_SOLUTION_FOUND,
        )

    def test_empty_circuit_v2(self):
        """Test no solution found for empty circuit with v2 backend"""
        qc = QuantumCircuit(2, 2)
        target = GenericBackendV2(
            num_qubits=5,
            basis_gates=["cx", "id", "rz", "sx", "x"],
            coupling_map=LIMA_CMAP,
            seed=self.seed,
        ).target
        vf2_pass = VF2PostLayout(target=target, strict_direction=False)
        vf2_pass.run(circuit_to_dag(qc))
        self.assertEqual(
            vf2_pass.property_set["VF2PostLayout_stop_reason"],
            VF2PostLayoutStopReason.NO_BETTER_SOLUTION_FOUND,
        )

    def test_skip_3q_circuit(self):
        """Test that the pass is a no-op on circuits with >2q gates."""
        qc = QuantumCircuit(3)
        qc.ccx(0, 1, 2)
        backend = FakeLima()
        cmap = CouplingMap(backend.configuration().coupling_map)
        props = backend.properties()
        vf2_pass = VF2PostLayout(coupling_map=cmap, properties=props, strict_direction=False)
        vf2_pass.run(circuit_to_dag(qc))
        self.assertEqual(
            vf2_pass.property_set["VF2PostLayout_stop_reason"],
            VF2PostLayoutStopReason.MORE_THAN_2Q,
        )

    def test_skip_3q_circuit_v2(self):
        """Test that the pass is a no-op on circuits with >2q gates with a target."""
        qc = QuantumCircuit(3)
        qc.ccx(0, 1, 2)
        target = GenericBackendV2(
            num_qubits=5,
            basis_gates=["cx", "id", "rz", "sx", "x"],
            coupling_map=LIMA_CMAP,
            seed=self.seed,
        ).target
        vf2_pass = VF2PostLayout(target=target, strict_direction=False)
        vf2_pass.run(circuit_to_dag(qc))
        self.assertEqual(
            vf2_pass.property_set["VF2PostLayout_stop_reason"],
            VF2PostLayoutStopReason.MORE_THAN_2Q,
        )

    def test_best_mapping_ghz_state_full_device_multiple_qregs(self):
        """Test best mappings with multiple registers"""
        backend = FakeLima()
        qr_a = QuantumRegister(2)
        qr_b = QuantumRegister(3)
        qc = QuantumCircuit(qr_a, qr_b)
        qc.h(qr_a[0])
        qc.cx(qr_a[0], qr_a[1])
        qc.cx(qr_a[0], qr_b[0])
        qc.cx(qr_a[0], qr_b[1])
        qc.cx(qr_a[0], qr_b[2])
        qc.measure_all()
        tqc = transpile(qc, backend, seed_transpiler=self.seed, layout_method="trivial")
        initial_layout = tqc._layout
        dag = circuit_to_dag(tqc)
        cmap = CouplingMap(backend.configuration().coupling_map)
        props = backend.properties()
        pass_ = VF2PostLayout(
            coupling_map=cmap, properties=props, seed=self.seed, strict_direction=False
        )
        pass_.run(dag)
        self.assertLayout(dag, cmap, pass_.property_set)
        self.assertNotEqual(pass_.property_set["post_layout"], initial_layout)

    def test_2q_circuit_5q_backend(self):
        """A simple example, without considering the direction
          0 - 1
        qr1 - qr0
        """
        backend = FakeYorktown()

        qr = QuantumRegister(2, "qr")
        circuit = QuantumCircuit(qr)
        circuit.cx(qr[1], qr[0])  # qr1 -> qr0
        tqc = transpile(circuit, backend, layout_method="dense")
        initial_layout = tqc._layout
        dag = circuit_to_dag(tqc)
        cmap = CouplingMap(backend.configuration().coupling_map)
        props = backend.properties()
        pass_ = VF2PostLayout(
            coupling_map=cmap, properties=props, seed=self.seed, strict_direction=False
        )
        pass_.run(dag)
        self.assertLayout(dag, cmap, pass_.property_set)
        self.assertNotEqual(pass_.property_set["post_layout"], initial_layout)

    def test_best_mapping_ghz_state_full_device_multiple_qregs_v2(self):
        """Test best mappings with multiple registers"""

        backend = GenericBackendV2(
            num_qubits=5,
            basis_gates=["cx", "id", "rz", "sx", "x"],
            coupling_map=LIMA_CMAP,
            seed=self.seed,
        )
        qr_a = QuantumRegister(2)
        qr_b = QuantumRegister(3)
        qc = QuantumCircuit(qr_a, qr_b)
        qc.h(qr_a[0])
        qc.cx(qr_a[0], qr_a[1])
        qc.cx(qr_a[0], qr_b[0])
        qc.cx(qr_a[0], qr_b[1])
        qc.cx(qr_a[0], qr_b[2])
        qc.measure_all()
        tqc = transpile(qc, backend, seed_transpiler=self.seed, layout_method="trivial")
        initial_layout = tqc._layout
        dag = circuit_to_dag(tqc)
        pass_ = VF2PostLayout(target=backend.target, seed=self.seed, strict_direction=False)
        pass_.run(dag)
        self.assertLayoutV2(dag, backend.target, pass_.property_set)
        self.assertNotEqual(pass_.property_set["post_layout"], initial_layout)

    def test_2q_circuit_5q_backend_v2(self):
        """A simple example, without considering the direction
          0 - 1
        qr1 - qr0
        """
        backend = GenericBackendV2(
            num_qubits=5,
            basis_gates=["cx", "id", "rz", "sx", "x"],
            coupling_map=YORKTOWN_CMAP,
            seed=self.seed,
        )

        qr = QuantumRegister(2, "qr")
        circuit = QuantumCircuit(qr)
        circuit.cx(qr[1], qr[0])  # qr1 -> qr0
        tqc = transpile(circuit, backend, layout_method="dense")
        initial_layout = tqc._layout
        dag = circuit_to_dag(tqc)
        pass_ = VF2PostLayout(target=backend.target, seed=self.seed, strict_direction=False)
        pass_.run(dag)
        self.assertLayoutV2(dag, backend.target, pass_.property_set)
        self.assertNotEqual(pass_.property_set["post_layout"], initial_layout)<|MERGE_RESOLUTION|>--- conflicted
+++ resolved
@@ -1,6 +1,6 @@
 # This code is part of Qiskit.
 #
-# (C) Copyright IBM 2021, 2023.
+# (C) Copyright IBM 2021, 2024.
 #
 # This code is licensed under the Apache License, Version 2.0. You may
 # obtain a copy of this license in the LICENSE.txt file in the root directory
@@ -20,18 +20,13 @@
 from qiskit.transpiler import CouplingMap, Layout, TranspilerError
 from qiskit.transpiler.passes.layout.vf2_post_layout import VF2PostLayout, VF2PostLayoutStopReason
 from qiskit.converters import circuit_to_dag
-<<<<<<< HEAD
-from qiskit.test import QiskitTestCase
 from qiskit.providers.fake_provider import FakeLima, FakeYorktown, GenericBackendV2
-=======
-from qiskit.providers.fake_provider import FakeLima, FakeYorktown, FakeLimaV2, FakeYorktownV2
->>>>>>> 588f2df4
 from qiskit.circuit import Qubit
 from qiskit.compiler.transpiler import transpile
 from qiskit.transpiler.target import Target, InstructionProperties
 from test import QiskitTestCase  # pylint: disable=wrong-import-order
 
-from test.python.legacy_cmaps import LIMA_CMAP, YORKTOWN_CMAP
+from ..legacy_cmaps import LIMA_CMAP, YORKTOWN_CMAP
 
 
 class TestVF2PostLayout(QiskitTestCase):
@@ -293,10 +288,6 @@
             coupling_map=LIMA_CMAP,
             seed=123,
         )
-
-        for i in range(len(backend.target.instructions)):
-            print(backend.target.instructions[i], backend.target.instruction_properties(i))
-
         qr_a = QuantumRegister(2)
         qr_b = QuantumRegister(3)
         qc = QuantumCircuit(qr_a, qr_b)
