--- conflicted
+++ resolved
@@ -32,19 +32,13 @@
     transforms,
 )
 from qiskit.pulse import build, macros, play, InstructionScheduleMap
-<<<<<<< HEAD
-
 from qiskit.providers.fake_provider import (
     FakeBackend,
     FakeOpenPulse2Q,
     FakeOpenPulse3Q,
     GenericBackendV2,
 )
-from qiskit.test import QiskitTestCase
-=======
-from qiskit.providers.fake_provider import FakeBackend, FakeOpenPulse2Q, FakeOpenPulse3Q, FakePerth
 from test import QiskitTestCase  # pylint: disable=wrong-import-order
->>>>>>> 588f2df4
 
 
 class TestBasicSchedule(QiskitTestCase):
