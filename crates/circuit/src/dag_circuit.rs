// This code is part of Qiskit.
//
// (C) Copyright IBM 2024
//
// This code is licensed under the Apache License, Version 2.0. You may
// obtain a copy of this license in the LICENSE.txt file in the root directory
// of this source tree or at http://www.apache.org/licenses/LICENSE-2.0.
//
// Any modifications or derivative works of this code must retain this
// copyright notice, and modified files need to carry a notice indicating
// that they have been altered from the originals.

use std::hash::{Hash, Hasher};

use ahash::RandomState;

use crate::bit_data::BitData;
use crate::circuit_instruction::{
    CircuitInstruction, ExtraInstructionAttributes, OperationFromPython,
};
use crate::dag_node::{DAGInNode, DAGNode, DAGOpNode, DAGOutNode};
use crate::dot_utils::build_dot;
use crate::error::DAGCircuitError;
use crate::imports;
use crate::interner::{Interned, Interner};
use crate::operations::{Operation, OperationRef, Param, PyInstruction, StandardGate};
use crate::packed_instruction::PackedInstruction;
use crate::rustworkx_core_vnext::isomorphism;
use crate::{BitType, Clbit, Qubit, TupleLikeArg};

use hashbrown::{HashMap, HashSet};
use indexmap::IndexMap;
use itertools::Itertools;

use pyo3::exceptions::{PyIndexError, PyRuntimeError, PyTypeError, PyValueError};
use pyo3::intern;
use pyo3::prelude::*;
use pyo3::types::{
    IntoPyDict, PyDict, PyInt, PyIterator, PyList, PySequence, PySet, PyString, PyTuple, PyType,
};

use rustworkx_core::dag_algo::layers;
use rustworkx_core::err::ContractError;
use rustworkx_core::graph_ext::ContractNodesDirected;
use rustworkx_core::petgraph;
use rustworkx_core::petgraph::prelude::StableDiGraph;
use rustworkx_core::petgraph::prelude::*;
use rustworkx_core::petgraph::stable_graph::{EdgeReference, NodeIndex};
use rustworkx_core::petgraph::unionfind::UnionFind;
use rustworkx_core::petgraph::visit::{
    EdgeIndexable, IntoEdgeReferences, IntoNodeReferences, NodeFiltered, NodeIndexable,
};
use rustworkx_core::petgraph::Incoming;
use rustworkx_core::traversal::{
    ancestors as core_ancestors, bfs_successors as core_bfs_successors,
    descendants as core_descendants,
};

use std::cmp::Ordering;
use std::collections::{BTreeMap, VecDeque};
use std::convert::Infallible;
use std::f64::consts::PI;

#[cfg(feature = "cache_pygates")]
use std::cell::OnceCell;

static CONTROL_FLOW_OP_NAMES: [&str; 4] = ["for_loop", "while_loop", "if_else", "switch_case"];
static SEMANTIC_EQ_SYMMETRIC: [&str; 4] = ["barrier", "swap", "break_loop", "continue_loop"];

#[derive(Clone, Debug)]
pub enum NodeType {
    QubitIn(Qubit),
    QubitOut(Qubit),
    ClbitIn(Clbit),
    ClbitOut(Clbit),
    VarIn(PyObject),
    VarOut(PyObject),
    Operation(PackedInstruction),
}

#[derive(Clone, Debug)]
pub enum Wire {
    Qubit(Qubit),
    Clbit(Clbit),
    Var(PyObject),
}

impl PartialEq for Wire {
    fn eq(&self, other: &Self) -> bool {
        match (self, other) {
            (Wire::Qubit(q1), Wire::Qubit(q2)) => q1 == q2,
            (Wire::Clbit(c1), Wire::Clbit(c2)) => c1 == c2,
            (Wire::Var(v1), Wire::Var(v2)) => {
                v1.is(v2) || Python::with_gil(|py| v1.bind(py).eq(v2).unwrap())
            }
            _ => false,
        }
    }
}

impl Eq for Wire {}

impl Hash for Wire {
    fn hash<H: Hasher>(&self, state: &mut H) {
        match self {
            Self::Qubit(qubit) => qubit.hash(state),
            Self::Clbit(clbit) => clbit.hash(state),
            Self::Var(var) => Python::with_gil(|py| var.bind(py).hash().unwrap().hash(state)),
        }
    }
}

impl Wire {
    fn to_pickle(&self, py: Python) -> PyObject {
        match self {
            Self::Qubit(bit) => (0, bit.0.into_py(py)).into_py(py),
            Self::Clbit(bit) => (1, bit.0.into_py(py)).into_py(py),
            Self::Var(var) => (2, var.clone_ref(py)).into_py(py),
        }
    }

    fn from_pickle(b: &Bound<PyAny>) -> PyResult<Self> {
        let tuple: Bound<PyTuple> = b.extract()?;
        let wire_type: usize = tuple.get_item(0)?.extract()?;
        if wire_type == 0 {
            Ok(Self::Qubit(Qubit(tuple.get_item(1)?.extract()?)))
        } else if wire_type == 1 {
            Ok(Self::Clbit(Clbit(tuple.get_item(1)?.extract()?)))
        } else if wire_type == 2 {
            Ok(Self::Var(tuple.get_item(1)?.unbind()))
        } else {
            Err(PyTypeError::new_err("Invalid wire type"))
        }
    }
}

// TODO: Remove me.
// This is a temporary map type used to store a mapping of
// Var to NodeIndex to hold us over until Var is ported to
// Rust. Currently, we need this because PyObject cannot be
// used as the key to an IndexMap.
//
// Once we've got Var ported, Wire should also become Hash + Eq
// and we can consider combining input/output nodes maps.
#[derive(Clone, Debug)]
struct _VarIndexMap {
    dict: Py<PyDict>,
}

impl _VarIndexMap {
    pub fn new(py: Python) -> Self {
        Self {
            dict: PyDict::new_bound(py).unbind(),
        }
    }

    pub fn keys(&self, py: Python) -> impl Iterator<Item = PyObject> {
        self.dict
            .bind(py)
            .keys()
            .into_iter()
            .map(|k| k.unbind())
            .collect::<Vec<_>>()
            .into_iter()
    }

    pub fn contains_key(&self, py: Python, key: &PyObject) -> bool {
        self.dict.bind(py).contains(key).unwrap()
    }

    pub fn get(&self, py: Python, key: &PyObject) -> Option<NodeIndex> {
        self.dict
            .bind(py)
            .get_item(key)
            .unwrap()
            .map(|v| NodeIndex::new(v.extract().unwrap()))
    }

    pub fn insert(&mut self, py: Python, key: PyObject, value: NodeIndex) {
        self.dict
            .bind(py)
            .set_item(key, value.index().into_py(py))
            .unwrap()
    }

    pub fn remove(&mut self, py: Python, key: &PyObject) -> Option<NodeIndex> {
        let bound_dict = self.dict.bind(py);
        let res = bound_dict
            .get_item(key.clone_ref(py))
            .unwrap()
            .map(|v| NodeIndex::new(v.extract().unwrap()));
        let _del_result = bound_dict.del_item(key);
        res
    }
    pub fn values<'py>(&self, py: Python<'py>) -> impl Iterator<Item = NodeIndex> + 'py {
        let values = self.dict.bind(py).values();
        values.iter().map(|x| NodeIndex::new(x.extract().unwrap()))
    }

    pub fn iter<'py>(&self, py: Python<'py>) -> impl Iterator<Item = (PyObject, NodeIndex)> + 'py {
        self.dict
            .bind(py)
            .iter()
            .map(|(var, index)| (var.unbind(), NodeIndex::new(index.extract().unwrap())))
    }
}

/// Quantum circuit as a directed acyclic graph.
///
/// There are 3 types of nodes in the graph: inputs, outputs, and operations.
/// The nodes are connected by directed edges that correspond to qubits and
/// bits.
#[pyclass(module = "qiskit._accelerate.circuit")]
#[derive(Clone, Debug)]
pub struct DAGCircuit {
    /// Circuit name.  Generally, this corresponds to the name
    /// of the QuantumCircuit from which the DAG was generated.
    #[pyo3(get, set)]
    name: Option<PyObject>,
    /// Circuit metadata
    #[pyo3(get, set)]
    metadata: Option<PyObject>,

    calibrations: HashMap<String, Py<PyDict>>,

    pub dag: StableDiGraph<NodeType, Wire>,

    #[pyo3(get)]
    qregs: Py<PyDict>,
    #[pyo3(get)]
    cregs: Py<PyDict>,

    /// The cache used to intern instruction qargs.
    pub qargs_interner: Interner<[Qubit]>,
    /// The cache used to intern instruction cargs.
    pub cargs_interner: Interner<[Clbit]>,
    /// Qubits registered in the circuit.
    pub qubits: BitData<Qubit>,
    /// Clbits registered in the circuit.
    pub clbits: BitData<Clbit>,
    /// Global phase.
    global_phase: Param,
    /// Duration.
    #[pyo3(get, set)]
    duration: Option<PyObject>,
    /// Unit of duration.
    #[pyo3(get, set)]
    unit: String,

    // Note: these are tracked separately from `qubits` and `clbits`
    // because it's not yet clear if the Rust concept of a native Qubit
    // and Clbit should correspond directly to the numerical Python
    // index that users see in the Python API.
    /// The index locations of bits, and their positions within
    /// registers.
    qubit_locations: Py<PyDict>,
    clbit_locations: Py<PyDict>,

    /// Map from qubit to input and output nodes of the graph.
    qubit_io_map: Vec<[NodeIndex; 2]>,

    /// Map from clbit to input and output nodes of the graph.
    clbit_io_map: Vec<[NodeIndex; 2]>,

    // TODO: use IndexMap<Wire, NodeIndex> once Var is ported to Rust
    /// Map from var to input nodes of the graph.
    var_input_map: _VarIndexMap,
    /// Map from var to output nodes of the graph.
    var_output_map: _VarIndexMap,

    /// Operation kind to count
    op_names: IndexMap<String, usize, RandomState>,

    // Python modules we need to frequently access (for now).
    control_flow_module: PyControlFlowModule,
    vars_info: HashMap<String, DAGVarInfo>,
    vars_by_type: [Py<PySet>; 3],
}

#[derive(Clone, Debug)]
struct PyControlFlowModule {
    condition_resources: Py<PyAny>,
    node_resources: Py<PyAny>,
}

#[derive(Clone, Debug)]
struct PyLegacyResources {
    clbits: Py<PyTuple>,
    cregs: Py<PyTuple>,
}

impl PyControlFlowModule {
    fn new(py: Python) -> PyResult<Self> {
        let module = PyModule::import_bound(py, "qiskit.circuit.controlflow")?;
        Ok(PyControlFlowModule {
            condition_resources: module.getattr("condition_resources")?.unbind(),
            node_resources: module.getattr("node_resources")?.unbind(),
        })
    }

    fn condition_resources(&self, condition: &Bound<PyAny>) -> PyResult<PyLegacyResources> {
        let res = self
            .condition_resources
            .bind(condition.py())
            .call1((condition,))?;
        Ok(PyLegacyResources {
            clbits: res.getattr("clbits")?.downcast_into_exact()?.unbind(),
            cregs: res.getattr("cregs")?.downcast_into_exact()?.unbind(),
        })
    }

    fn node_resources(&self, node: &Bound<PyAny>) -> PyResult<PyLegacyResources> {
        let res = self.node_resources.bind(node.py()).call1((node,))?;
        Ok(PyLegacyResources {
            clbits: res.getattr("clbits")?.downcast_into_exact()?.unbind(),
            cregs: res.getattr("cregs")?.downcast_into_exact()?.unbind(),
        })
    }
}

struct PyVariableMapper {
    mapper: Py<PyAny>,
}

impl PyVariableMapper {
    fn new(
        py: Python,
        target_cregs: Bound<PyAny>,
        bit_map: Option<Bound<PyDict>>,
        var_map: Option<Bound<PyDict>>,
        add_register: Option<Py<PyAny>>,
    ) -> PyResult<Self> {
        let kwargs: HashMap<&str, Option<Py<PyAny>>> =
            HashMap::from_iter([("add_register", add_register)]);
        Ok(PyVariableMapper {
            mapper: imports::VARIABLE_MAPPER
                .get_bound(py)
                .call(
                    (target_cregs, bit_map, var_map),
                    Some(&kwargs.into_py_dict_bound(py)),
                )?
                .unbind(),
        })
    }

    fn map_condition<'py>(
        &self,
        condition: &Bound<'py, PyAny>,
        allow_reorder: bool,
    ) -> PyResult<Bound<'py, PyAny>> {
        let py = condition.py();
        let kwargs: HashMap<&str, Py<PyAny>> =
            HashMap::from_iter([("allow_reorder", allow_reorder.into_py(py))]);
        self.mapper.bind(py).call_method(
            intern!(py, "map_condition"),
            (condition,),
            Some(&kwargs.into_py_dict_bound(py)),
        )
    }

    fn map_target<'py>(&self, target: &Bound<'py, PyAny>) -> PyResult<Bound<'py, PyAny>> {
        let py = target.py();
        self.mapper
            .bind(py)
            .call_method1(intern!(py, "map_target"), (target,))
    }
}

impl IntoPy<Py<PyAny>> for PyVariableMapper {
    fn into_py(self, _py: Python<'_>) -> Py<PyAny> {
        self.mapper
    }
}

#[pyfunction]
fn reject_new_register(reg: &Bound<PyAny>) -> PyResult<()> {
    Err(DAGCircuitError::new_err(format!(
        "No register with '{:?}' to map this expression onto.",
        reg.getattr("bits")?
    )))
}

#[pyclass(module = "qiskit._accelerate.circuit")]
#[derive(Clone, Debug)]
struct BitLocations {
    #[pyo3(get)]
    index: usize,
    #[pyo3(get)]
    registers: Py<PyList>,
}

#[derive(Copy, Clone, Debug)]
enum DAGVarType {
    Input = 0,
    Capture = 1,
    Declare = 2,
}

#[derive(Clone, Debug)]
struct DAGVarInfo {
    var: PyObject,
    type_: DAGVarType,
    in_node: NodeIndex,
    out_node: NodeIndex,
}

#[pymethods]
impl DAGCircuit {
    #[new]
    pub fn new(py: Python<'_>) -> PyResult<Self> {
        Ok(DAGCircuit {
            name: None,
            metadata: Some(PyDict::new_bound(py).unbind().into()),
            calibrations: HashMap::new(),
            dag: StableDiGraph::default(),
            qregs: PyDict::new_bound(py).unbind(),
            cregs: PyDict::new_bound(py).unbind(),
            qargs_interner: Interner::new(),
            cargs_interner: Interner::new(),
            qubits: BitData::new(py, "qubits".to_string()),
            clbits: BitData::new(py, "clbits".to_string()),
            global_phase: Param::Float(0.),
            duration: None,
            unit: "dt".to_string(),
            qubit_locations: PyDict::new_bound(py).unbind(),
            clbit_locations: PyDict::new_bound(py).unbind(),
            qubit_io_map: Vec::new(),
            clbit_io_map: Vec::new(),
            var_input_map: _VarIndexMap::new(py),
            var_output_map: _VarIndexMap::new(py),
            op_names: IndexMap::default(),
            control_flow_module: PyControlFlowModule::new(py)?,
            vars_info: HashMap::new(),
            vars_by_type: [
                PySet::empty_bound(py)?.unbind(),
                PySet::empty_bound(py)?.unbind(),
                PySet::empty_bound(py)?.unbind(),
            ],
        })
    }

    #[getter]
    fn input_map(&self, py: Python) -> PyResult<Py<PyDict>> {
        let out_dict = PyDict::new_bound(py);
        for (qubit, indices) in self
            .qubit_io_map
            .iter()
            .enumerate()
            .map(|(idx, indices)| (Qubit(idx as u32), indices))
        {
            out_dict.set_item(
                self.qubits.get(qubit).unwrap().clone_ref(py),
                self.get_node(py, indices[0])?,
            )?;
        }
        for (clbit, indices) in self
            .clbit_io_map
            .iter()
            .enumerate()
            .map(|(idx, indices)| (Clbit(idx as u32), indices))
        {
            out_dict.set_item(
                self.clbits.get(clbit).unwrap().clone_ref(py),
                self.get_node(py, indices[0])?,
            )?;
        }
        for (var, index) in self.var_input_map.dict.bind(py).iter() {
            out_dict.set_item(
                var,
                self.get_node(py, NodeIndex::new(index.extract::<usize>()?))?,
            )?;
        }
        Ok(out_dict.unbind())
    }

    #[getter]
    fn output_map(&self, py: Python) -> PyResult<Py<PyDict>> {
        let out_dict = PyDict::new_bound(py);
        for (qubit, indices) in self
            .qubit_io_map
            .iter()
            .enumerate()
            .map(|(idx, indices)| (Qubit(idx as u32), indices))
        {
            out_dict.set_item(
                self.qubits.get(qubit).unwrap().clone_ref(py),
                self.get_node(py, indices[1])?,
            )?;
        }
        for (clbit, indices) in self
            .clbit_io_map
            .iter()
            .enumerate()
            .map(|(idx, indices)| (Clbit(idx as u32), indices))
        {
            out_dict.set_item(
                self.clbits.get(clbit).unwrap().clone_ref(py),
                self.get_node(py, indices[1])?,
            )?;
        }
        for (var, index) in self.var_output_map.dict.bind(py).iter() {
            out_dict.set_item(
                var,
                self.get_node(py, NodeIndex::new(index.extract::<usize>()?))?,
            )?;
        }
        Ok(out_dict.unbind())
    }

    fn __getstate__(&self, py: Python) -> PyResult<Py<PyDict>> {
        let out_dict = PyDict::new_bound(py);
        out_dict.set_item("name", self.name.as_ref().map(|x| x.clone_ref(py)))?;
        out_dict.set_item("metadata", self.metadata.as_ref().map(|x| x.clone_ref(py)))?;
        out_dict.set_item("calibrations", self.calibrations.clone())?;
        out_dict.set_item("qregs", self.qregs.clone_ref(py))?;
        out_dict.set_item("cregs", self.cregs.clone_ref(py))?;
        out_dict.set_item("global_phase", self.global_phase.clone())?;
        out_dict.set_item(
            "qubit_io_map",
            self.qubit_io_map
                .iter()
                .enumerate()
                .map(|(k, v)| (k, [v[0].index(), v[1].index()]))
                .collect::<IndexMap<_, _, RandomState>>(),
        )?;
        out_dict.set_item(
            "clbit_io_map",
            self.clbit_io_map
                .iter()
                .enumerate()
                .map(|(k, v)| (k, [v[0].index(), v[1].index()]))
                .collect::<IndexMap<_, _, RandomState>>(),
        )?;
        out_dict.set_item("var_input_map", self.var_input_map.dict.clone_ref(py))?;
        out_dict.set_item("var_output_map", self.var_output_map.dict.clone_ref(py))?;
        out_dict.set_item("op_name", self.op_names.clone())?;
        out_dict.set_item(
            "vars_info",
            self.vars_info
                .iter()
                .map(|(k, v)| {
                    (
                        k,
                        (
                            v.var.clone_ref(py),
                            v.type_ as u8,
                            v.in_node.index(),
                            v.out_node.index(),
                        ),
                    )
                })
                .collect::<HashMap<_, _>>(),
        )?;
        out_dict.set_item("vars_by_type", self.vars_by_type.clone())?;
        out_dict.set_item("qubits", self.qubits.bits())?;
        out_dict.set_item("clbits", self.clbits.bits())?;
        let mut nodes: Vec<PyObject> = Vec::with_capacity(self.dag.node_count());
        for node_idx in self.dag.node_indices() {
            let node_data = self.get_node(py, node_idx)?;
            nodes.push((node_idx.index(), node_data).to_object(py));
        }
        out_dict.set_item("nodes", nodes)?;
        out_dict.set_item(
            "nodes_removed",
            self.dag.node_count() != self.dag.node_bound(),
        )?;
        let mut edges: Vec<PyObject> = Vec::with_capacity(self.dag.edge_bound());
        // edges are saved with none (deleted edges) instead of their index to save space
        for i in 0..self.dag.edge_bound() {
            let idx = EdgeIndex::new(i);
            let edge = match self.dag.edge_weight(idx) {
                Some(edge_w) => {
                    let endpoints = self.dag.edge_endpoints(idx).unwrap();
                    (
                        endpoints.0.index(),
                        endpoints.1.index(),
                        edge_w.clone().to_pickle(py),
                    )
                        .to_object(py)
                }
                None => py.None(),
            };
            edges.push(edge);
        }
        out_dict.set_item("edges", edges)?;
        Ok(out_dict.unbind())
    }

    fn __setstate__(&mut self, py: Python, state: PyObject) -> PyResult<()> {
        let dict_state = state.downcast_bound::<PyDict>(py)?;
        self.name = dict_state.get_item("name")?.unwrap().extract()?;
        self.metadata = dict_state.get_item("metadata")?.unwrap().extract()?;
        self.calibrations = dict_state.get_item("calibrations")?.unwrap().extract()?;
        self.qregs = dict_state.get_item("qregs")?.unwrap().extract()?;
        self.cregs = dict_state.get_item("cregs")?.unwrap().extract()?;
        self.global_phase = dict_state.get_item("global_phase")?.unwrap().extract()?;
        self.op_names = dict_state.get_item("op_name")?.unwrap().extract()?;
        self.var_input_map = _VarIndexMap {
            dict: dict_state.get_item("var_input_map")?.unwrap().extract()?,
        };
        self.var_output_map = _VarIndexMap {
            dict: dict_state.get_item("var_output_map")?.unwrap().extract()?,
        };
        self.vars_by_type = dict_state.get_item("vars_by_type")?.unwrap().extract()?;
        let binding = dict_state.get_item("vars_info")?.unwrap();
        let vars_info_raw = binding.downcast::<PyDict>().unwrap();
        self.vars_info = HashMap::with_capacity(vars_info_raw.len());
        for (key, value) in vars_info_raw.iter() {
            let val_tuple = value.downcast::<PyTuple>()?;
            let info = DAGVarInfo {
                var: val_tuple.get_item(0)?.unbind(),
                type_: match val_tuple.get_item(1)?.extract::<u8>()? {
                    0 => DAGVarType::Input,
                    1 => DAGVarType::Capture,
                    2 => DAGVarType::Declare,
                    _ => return Err(PyValueError::new_err("Invalid var type")),
                },
                in_node: NodeIndex::new(val_tuple.get_item(2)?.extract()?),
                out_node: NodeIndex::new(val_tuple.get_item(3)?.extract()?),
            };
            self.vars_info.insert(key.extract()?, info);
        }

        let binding = dict_state.get_item("qubits")?.unwrap();
        let qubits_raw = binding.downcast::<PyList>().unwrap();
        for bit in qubits_raw.iter() {
            self.qubits.add(py, &bit, false)?;
        }
        let binding = dict_state.get_item("clbits")?.unwrap();
        let clbits_raw = binding.downcast::<PyList>().unwrap();
        for bit in clbits_raw.iter() {
            self.clbits.add(py, &bit, false)?;
        }
        let binding = dict_state.get_item("qubit_io_map")?.unwrap();
        let qubit_index_map_raw = binding.downcast::<PyDict>().unwrap();
        self.qubit_io_map = Vec::with_capacity(qubit_index_map_raw.len());
        for (_k, v) in qubit_index_map_raw.iter() {
            let indices: [usize; 2] = v.extract()?;
            self.qubit_io_map
                .push([NodeIndex::new(indices[0]), NodeIndex::new(indices[1])]);
        }
        let binding = dict_state.get_item("clbit_io_map")?.unwrap();
        let clbit_index_map_raw = binding.downcast::<PyDict>().unwrap();
        self.clbit_io_map = Vec::with_capacity(clbit_index_map_raw.len());

        for (_k, v) in clbit_index_map_raw.iter() {
            let indices: [usize; 2] = v.extract()?;
            self.clbit_io_map
                .push([NodeIndex::new(indices[0]), NodeIndex::new(indices[1])]);
        }
        // Rebuild Graph preserving index holes:
        let binding = dict_state.get_item("nodes")?.unwrap();
        let nodes_lst = binding.downcast::<PyList>()?;
        let binding = dict_state.get_item("edges")?.unwrap();
        let edges_lst = binding.downcast::<PyList>()?;
        let node_removed: bool = dict_state.get_item("nodes_removed")?.unwrap().extract()?;
        self.dag = StableDiGraph::default();
        if !node_removed {
            for item in nodes_lst.iter() {
                let node_w = item.downcast::<PyTuple>().unwrap().get_item(1).unwrap();
                let weight = self.pack_into(py, &node_w)?;
                self.dag.add_node(weight);
            }
        } else if nodes_lst.len() == 1 {
            // graph has only one node, handle logic here to save one if in the loop later
            let binding = nodes_lst.get_item(0).unwrap();
            let item = binding.downcast::<PyTuple>().unwrap();
            let node_idx: usize = item.get_item(0).unwrap().extract().unwrap();
            let node_w = item.get_item(1).unwrap();

            for _i in 0..node_idx {
                self.dag.add_node(NodeType::QubitIn(Qubit(u32::MAX)));
            }
            let weight = self.pack_into(py, &node_w)?;
            self.dag.add_node(weight);
            for i in 0..node_idx {
                self.dag.remove_node(NodeIndex::new(i));
            }
        } else {
            let binding = nodes_lst.get_item(nodes_lst.len() - 1).unwrap();
            let last_item = binding.downcast::<PyTuple>().unwrap();

            // list of temporary nodes that will be removed later to re-create holes
            let node_bound_1: usize = last_item.get_item(0).unwrap().extract().unwrap();
            let mut tmp_nodes: Vec<NodeIndex> =
                Vec::with_capacity(node_bound_1 + 1 - nodes_lst.len());

            for item in nodes_lst {
                let item = item.downcast::<PyTuple>().unwrap();
                let next_index: usize = item.get_item(0).unwrap().extract().unwrap();
                let weight: PyObject = item.get_item(1).unwrap().extract().unwrap();
                while next_index > self.dag.node_bound() {
                    // node does not exist
                    let tmp_node = self.dag.add_node(NodeType::QubitIn(Qubit(u32::MAX)));
                    tmp_nodes.push(tmp_node);
                }
                // add node to the graph, and update the next available node index
                let weight = self.pack_into(py, weight.bind(py))?;
                self.dag.add_node(weight);
            }
            // Remove any temporary nodes we added
            for tmp_node in tmp_nodes {
                self.dag.remove_node(tmp_node);
            }
        }

        // to ensure O(1) on edge deletion, use a temporary node to store missing edges
        let tmp_node = self.dag.add_node(NodeType::QubitIn(Qubit(u32::MAX)));

        for item in edges_lst {
            if item.is_none() {
                // add a temporary edge that will be deleted later to re-create the hole
                self.dag
                    .add_edge(tmp_node, tmp_node, Wire::Qubit(Qubit(u32::MAX)));
            } else {
                let triple = item.downcast::<PyTuple>().unwrap();
                let edge_p: usize = triple.get_item(0).unwrap().extract().unwrap();
                let edge_c: usize = triple.get_item(1).unwrap().extract().unwrap();
                let edge_w = Wire::from_pickle(&triple.get_item(2).unwrap())?;
                self.dag
                    .add_edge(NodeIndex::new(edge_p), NodeIndex::new(edge_c), edge_w);
            }
        }
        self.dag.remove_node(tmp_node);
        Ok(())
    }

    /// Returns the current sequence of registered :class:`.Qubit` instances as a list.
    ///
    /// .. warning::
    ///
    ///     Do not modify this list yourself.  It will invalidate the :class:`DAGCircuit` data
    ///     structures.
    ///
    /// Returns:
    ///     list(:class:`.Qubit`): The current sequence of registered qubits.
    #[getter]
    pub fn qubits(&self, py: Python<'_>) -> Py<PyList> {
        self.qubits.cached().clone_ref(py)
    }

    /// Returns the current sequence of registered :class:`.Clbit`
    /// instances as a list.
    ///
    /// .. warning::
    ///
    ///     Do not modify this list yourself.  It will invalidate the :class:`DAGCircuit` data
    ///     structures.
    ///
    /// Returns:
    ///     list(:class:`.Clbit`): The current sequence of registered clbits.
    #[getter]
    pub fn clbits(&self, py: Python<'_>) -> Py<PyList> {
        self.clbits.cached().clone_ref(py)
    }

    /// Return a list of the wires in order.
    #[getter]
    fn get_wires(&self, py: Python<'_>) -> PyResult<Py<PyList>> {
        let wires: Vec<&PyObject> = self
            .qubits
            .bits()
            .iter()
            .chain(self.clbits.bits().iter())
            .collect();
        let out_list = PyList::new_bound(py, wires);
        for var_type_set in &self.vars_by_type {
            for var in var_type_set.bind(py).iter() {
                out_list.append(var)?;
            }
        }
        Ok(out_list.unbind())
    }

    /// Returns the number of nodes in the dag.
    #[getter]
    fn get_node_counter(&self) -> usize {
        self.dag.node_count()
    }

    /// Return the global phase of the circuit.
    #[getter]
    pub fn get_global_phase(&self) -> Param {
        self.global_phase.clone()
    }

    /// Set the global phase of the circuit.
    ///
    /// Args:
    ///     angle (float, :class:`.ParameterExpression`): The phase angle.
    #[setter]
    pub fn set_global_phase(&mut self, angle: Param) -> PyResult<()> {
        match angle {
            Param::Float(angle) => {
                self.global_phase = Param::Float(angle.rem_euclid(2. * PI));
            }
            Param::ParameterExpression(angle) => {
                self.global_phase = Param::ParameterExpression(angle);
            }
            Param::Obj(_) => return Err(PyTypeError::new_err("Invalid type for global phase")),
        }
        Ok(())
    }

    /// Return calibration dictionary.
    ///
    /// The custom pulse definition of a given gate is of the form
    ///    {'gate_name': {(qubits, params): schedule}}
    #[getter]
    fn get_calibrations(&self) -> HashMap<String, Py<PyDict>> {
        self.calibrations.clone()
    }

    /// Set the circuit calibration data from a dictionary of calibration definition.
    ///
    ///  Args:
    ///      calibrations (dict): A dictionary of input in the format
    ///          {'gate_name': {(qubits, gate_params): schedule}}
    #[setter]
    fn set_calibrations(&mut self, calibrations: HashMap<String, Py<PyDict>>) {
        self.calibrations = calibrations;
    }

    /// Register a low-level, custom pulse definition for the given gate.
    ///
    /// Args:
    ///     gate (Union[Gate, str]): Gate information.
    ///     qubits (Union[int, Tuple[int]]): List of qubits to be measured.
    ///     schedule (Schedule): Schedule information.
    ///     params (Optional[List[Union[float, Parameter]]]): A list of parameters.
    ///
    /// Raises:
    ///     Exception: if the gate is of type string and params is None.
    fn add_calibration<'py>(
        &mut self,
        py: Python<'py>,
        mut gate: Bound<'py, PyAny>,
        qubits: Bound<'py, PyAny>,
        schedule: Py<PyAny>,
        mut params: Option<Bound<'py, PyAny>>,
    ) -> PyResult<()> {
        if gate.is_instance(imports::GATE.get_bound(py))? {
            params = Some(gate.getattr(intern!(py, "params"))?);
            gate = gate.getattr(intern!(py, "name"))?;
        }

        let params_tuple = if let Some(operands) = params {
            let add_calibration = PyModule::from_code_bound(
                py,
                r#"
import numpy as np

def _format(operand):
    try:
        # Using float/complex value as a dict key is not good idea.
        # This makes the mapping quite sensitive to the rounding error.
        # However, the mechanism is already tied to the execution model (i.e. pulse gate)
        # and we cannot easily update this rule.
        # The same logic exists in QuantumCircuit.add_calibration.
        evaluated = complex(operand)
        if np.isreal(evaluated):
            evaluated = float(evaluated.real)
            if evaluated.is_integer():
                evaluated = int(evaluated)
        return evaluated
    except TypeError:
        # Unassigned parameter
        return operand
    "#,
                "add_calibration.py",
                "add_calibration",
            )?;

            let format = add_calibration.getattr("_format")?;
            let mapped: PyResult<Vec<_>> = operands.iter()?.map(|p| format.call1((p?,))).collect();
            PyTuple::new_bound(py, mapped?).into_any()
        } else {
            PyTuple::empty_bound(py).into_any()
        };

        let calibrations = self
            .calibrations
            .entry(gate.extract()?)
            .or_insert_with(|| PyDict::new_bound(py).unbind())
            .bind(py);

        let qubits = if let Ok(qubits) = qubits.downcast::<PySequence>() {
            qubits.to_tuple()?.into_any()
        } else {
            PyTuple::new_bound(py, [qubits]).into_any()
        };
        let key = PyTuple::new_bound(py, &[qubits.unbind(), params_tuple.into_any().unbind()]);
        calibrations.set_item(key, schedule)?;
        Ok(())
    }

    /// Return True if the dag has a calibration defined for the node operation. In this
    /// case, the operation does not need to be translated to the device basis.
    fn has_calibration_for(&self, py: Python, node: PyRef<DAGOpNode>) -> PyResult<bool> {
        if !self
            .calibrations
            .contains_key(node.instruction.operation.name())
        {
            return Ok(false);
        }
        let mut params = Vec::new();
        for p in &node.instruction.params {
            if let Param::ParameterExpression(exp) = p {
                let exp = exp.bind(py);
                if !exp.getattr(intern!(py, "parameters"))?.is_truthy()? {
                    let as_py_float = exp.call_method0(intern!(py, "__float__"))?;
                    params.push(as_py_float.unbind());
                    continue;
                }
            }
            params.push(p.to_object(py));
        }
        let qubits: Vec<BitType> = self
            .qubits
            .map_bits(node.instruction.qubits.bind(py).iter())?
            .map(|bit| bit.0)
            .collect();
        let qubits = PyTuple::new_bound(py, qubits);
        let params = PyTuple::new_bound(py, params);
        self.calibrations[node.instruction.operation.name()]
            .bind(py)
            .contains((qubits, params).to_object(py))
    }

    /// Remove all operation nodes with the given name.
    fn remove_all_ops_named(&mut self, opname: &str) {
        let mut to_remove = Vec::new();
        for (id, weight) in self.dag.node_references() {
            if let NodeType::Operation(packed) = &weight {
                if opname == packed.op.name() {
                    to_remove.push(id);
                }
            }
        }
        for node in to_remove {
            self.remove_op_node(node);
        }
    }

    /// Add individual qubit wires.
    fn add_qubits(&mut self, py: Python, qubits: Vec<Bound<PyAny>>) -> PyResult<()> {
        for bit in qubits.iter() {
            if !bit.is_instance(imports::QUBIT.get_bound(py))? {
                return Err(DAGCircuitError::new_err("not a Qubit instance."));
            }

            if self.qubits.find(bit).is_some() {
                return Err(DAGCircuitError::new_err(format!(
                    "duplicate qubits {}",
                    bit
                )));
            }
        }

        for bit in qubits.iter() {
            self.add_qubit_unchecked(py, bit)?;
        }
        Ok(())
    }

    /// Add individual qubit wires.
    fn add_clbits(&mut self, py: Python, clbits: Vec<Bound<PyAny>>) -> PyResult<()> {
        for bit in clbits.iter() {
            if !bit.is_instance(imports::CLBIT.get_bound(py))? {
                return Err(DAGCircuitError::new_err("not a Clbit instance."));
            }

            if self.clbits.find(bit).is_some() {
                return Err(DAGCircuitError::new_err(format!(
                    "duplicate clbits {}",
                    bit
                )));
            }
        }

        for bit in clbits.iter() {
            self.add_clbit_unchecked(py, bit)?;
        }
        Ok(())
    }

    /// Add all wires in a quantum register.
    fn add_qreg(&mut self, py: Python, qreg: &Bound<PyAny>) -> PyResult<()> {
        if !qreg.is_instance(imports::QUANTUM_REGISTER.get_bound(py))? {
            return Err(DAGCircuitError::new_err("not a QuantumRegister instance."));
        }

        let register_name = qreg.getattr(intern!(py, "name"))?;
        if self.qregs.bind(py).contains(&register_name)? {
            return Err(DAGCircuitError::new_err(format!(
                "duplicate register {}",
                register_name
            )));
        }
        self.qregs.bind(py).set_item(&register_name, qreg)?;

        for (index, bit) in qreg.iter()?.enumerate() {
            let bit = bit?;
            if self.qubits.find(&bit).is_none() {
                self.add_qubit_unchecked(py, &bit)?;
            }
            let locations: PyRef<BitLocations> = self
                .qubit_locations
                .bind(py)
                .get_item(&bit)?
                .unwrap()
                .extract()?;
            locations.registers.bind(py).append((qreg, index))?;
        }
        Ok(())
    }

    /// Add all wires in a classical register.
    fn add_creg(&mut self, py: Python, creg: &Bound<PyAny>) -> PyResult<()> {
        if !creg.is_instance(imports::CLASSICAL_REGISTER.get_bound(py))? {
            return Err(DAGCircuitError::new_err(
                "not a ClassicalRegister instance.",
            ));
        }

        let register_name = creg.getattr(intern!(py, "name"))?;
        if self.cregs.bind(py).contains(&register_name)? {
            return Err(DAGCircuitError::new_err(format!(
                "duplicate register {}",
                register_name
            )));
        }
        self.cregs.bind(py).set_item(register_name, creg)?;

        for (index, bit) in creg.iter()?.enumerate() {
            let bit = bit?;
            if self.clbits.find(&bit).is_none() {
                self.add_clbit_unchecked(py, &bit)?;
            }
            let locations: PyRef<BitLocations> = self
                .clbit_locations
                .bind(py)
                .get_item(&bit)?
                .unwrap()
                .extract()?;
            locations.registers.bind(py).append((creg, index))?;
        }
        Ok(())
    }

    /// Finds locations in the circuit, by mapping the Qubit and Clbit to positional index
    /// BitLocations is defined as: BitLocations = namedtuple("BitLocations", ("index", "registers"))
    ///
    /// Args:
    ///     bit (Bit): The bit to locate.
    ///
    /// Returns:
    ///     namedtuple(int, List[Tuple(Register, int)]): A 2-tuple. The first element (``index``)
    ///         contains the index at which the ``Bit`` can be found (in either
    ///         :obj:`~DAGCircuit.qubits`, :obj:`~DAGCircuit.clbits`, depending on its
    ///         type). The second element (``registers``) is a list of ``(register, index)``
    ///         pairs with an entry for each :obj:`~Register` in the circuit which contains the
    ///         :obj:`~Bit` (and the index in the :obj:`~Register` at which it can be found).
    ///
    ///   Raises:
    ///     DAGCircuitError: If the supplied :obj:`~Bit` was of an unknown type.
    ///     DAGCircuitError: If the supplied :obj:`~Bit` could not be found on the circuit.
    pub fn find_bit<'py>(
        &self,
        py: Python<'py>,
        bit: &Bound<PyAny>,
    ) -> PyResult<Bound<'py, PyAny>> {
        if bit.is_instance(imports::QUBIT.get_bound(py))? {
            return self.qubit_locations.bind(py).get_item(bit)?.ok_or_else(|| {
                DAGCircuitError::new_err(format!(
                    "Could not locate provided bit: {}. Has it been added to the DAGCircuit?",
                    bit
                ))
            });
        }

        if bit.is_instance(imports::CLBIT.get_bound(py))? {
            return self.clbit_locations.bind(py).get_item(bit)?.ok_or_else(|| {
                DAGCircuitError::new_err(format!(
                    "Could not locate provided bit: {}. Has it been added to the DAGCircuit?",
                    bit
                ))
            });
        }

        Err(DAGCircuitError::new_err(format!(
            "Could not locate bit of unknown type: {}",
            bit.get_type()
        )))
    }

    /// Remove classical bits from the circuit. All bits MUST be idle.
    /// Any registers with references to at least one of the specified bits will
    /// also be removed.
    ///
    /// .. warning::
    ///     This method is rather slow, since it must iterate over the entire
    ///     DAG to fix-up bit indices.
    ///
    /// Args:
    ///     clbits (List[Clbit]): The bits to remove.
    ///
    /// Raises:
    ///     DAGCircuitError: a clbit is not a :obj:`.Clbit`, is not in the circuit,
    ///         or is not idle.
    #[pyo3(signature = (*clbits))]
    fn remove_clbits(&mut self, py: Python, clbits: &Bound<PyTuple>) -> PyResult<()> {
        let mut non_bits = Vec::new();
        for bit in clbits.iter() {
            if !bit.is_instance(imports::CLBIT.get_bound(py))? {
                non_bits.push(bit);
            }
        }
        if !non_bits.is_empty() {
            return Err(DAGCircuitError::new_err(format!(
                "clbits not of type Clbit: {:?}",
                non_bits
            )));
        }

        let bit_iter = match self.clbits.map_bits(clbits.iter()) {
            Ok(bit_iter) => bit_iter,
            Err(_) => {
                return Err(DAGCircuitError::new_err(format!(
                    "clbits not in circuit: {:?}",
                    clbits
                )))
            }
        };
        let clbits: HashSet<Clbit> = bit_iter.collect();
        let mut busy_bits = Vec::new();
        for bit in clbits.iter() {
            if !self.is_wire_idle(py, &Wire::Clbit(*bit))? {
                busy_bits.push(self.clbits.get(*bit).unwrap());
            }
        }

        if !busy_bits.is_empty() {
            return Err(DAGCircuitError::new_err(format!(
                "clbits not idle: {:?}",
                busy_bits
            )));
        }

        // Remove any references to bits.
        let mut cregs_to_remove = Vec::new();
        for creg in self.cregs.bind(py).values() {
            for bit in creg.iter()? {
                let bit = bit?;
                if clbits.contains(&self.clbits.find(&bit).unwrap()) {
                    cregs_to_remove.push(creg);
                    break;
                }
            }
        }
        self.remove_cregs(py, &PyTuple::new_bound(py, cregs_to_remove))?;

        // Remove DAG in/out nodes etc.
        for bit in clbits.iter() {
            self.remove_idle_wire(py, Wire::Clbit(*bit))?;
        }

        // Copy the current clbit mapping so we can use it while remapping
        // wires used on edges and in operation cargs.
        let old_clbits = self.clbits.clone();

        // Remove the clbit indices, which will invalidate our mapping of Clbit to
        // Python bits throughout the entire DAG.
        self.clbits.remove_indices(py, clbits.clone())?;

        // Update input/output maps to use new Clbits.
        let io_mapping: HashMap<Clbit, [NodeIndex; 2]> = self
            .clbit_io_map
            .drain(..)
            .enumerate()
            .filter_map(|(k, v)| {
                let clbit = Clbit(k as u32);
                if clbits.contains(&clbit) {
                    None
                } else {
                    Some((
                        self.clbits
                            .find(old_clbits.get(Clbit(k as u32)).unwrap().bind(py))
                            .unwrap(),
                        v,
                    ))
                }
            })
            .collect();

        self.clbit_io_map = (0..io_mapping.len())
            .map(|idx| {
                let clbit = Clbit(idx as u32);
                io_mapping[&clbit]
            })
            .collect();

        // Update edges to use the new Clbits.
        for edge_weight in self.dag.edge_weights_mut() {
            if let Wire::Clbit(c) = edge_weight {
                *c = self
                    .clbits
                    .find(old_clbits.get(*c).unwrap().bind(py))
                    .unwrap();
            }
        }

        // Update operation cargs to use the new Clbits.
        for node_weight in self.dag.node_weights_mut() {
            match node_weight {
                NodeType::Operation(op) => {
                    let cargs = self.cargs_interner.get(op.clbits);
                    let carg_bits = old_clbits.map_indices(cargs).map(|b| b.bind(py).clone());
                    op.clbits = self
                        .cargs_interner
                        .insert_owned(self.clbits.map_bits(carg_bits)?.collect());
                }
                NodeType::ClbitIn(c) | NodeType::ClbitOut(c) => {
                    *c = self
                        .clbits
                        .find(old_clbits.get(*c).unwrap().bind(py))
                        .unwrap();
                }
                _ => (),
            }
        }

        // Update bit locations.
        let bit_locations = self.clbit_locations.bind(py);
        for (i, bit) in self.clbits.bits().iter().enumerate() {
            let raw_loc = bit_locations.get_item(bit)?.unwrap();
            let loc = raw_loc.downcast::<BitLocations>().unwrap();
            loc.borrow_mut().index = i;
            bit_locations.set_item(bit, loc)?;
        }
        Ok(())
    }

    /// Remove classical registers from the circuit, leaving underlying bits
    /// in place.
    ///
    /// Raises:
    ///     DAGCircuitError: a creg is not a ClassicalRegister, or is not in
    ///     the circuit.
    #[pyo3(signature = (*cregs))]
    fn remove_cregs(&mut self, py: Python, cregs: &Bound<PyTuple>) -> PyResult<()> {
        let mut non_regs = Vec::new();
        let mut unknown_regs = Vec::new();
        let self_bound_cregs = self.cregs.bind(py);
        for reg in cregs.iter() {
            if !reg.is_instance(imports::CLASSICAL_REGISTER.get_bound(py))? {
                non_regs.push(reg);
            } else if let Some(existing_creg) =
                self_bound_cregs.get_item(&reg.getattr(intern!(py, "name"))?)?
            {
                if !existing_creg.eq(&reg)? {
                    unknown_regs.push(reg);
                }
            } else {
                unknown_regs.push(reg);
            }
        }
        if !non_regs.is_empty() {
            return Err(DAGCircuitError::new_err(format!(
                "cregs not of type ClassicalRegister: {:?}",
                non_regs
            )));
        }
        if !unknown_regs.is_empty() {
            return Err(DAGCircuitError::new_err(format!(
                "cregs not in circuit: {:?}",
                unknown_regs
            )));
        }

        for creg in cregs {
            self.cregs
                .bind(py)
                .del_item(creg.getattr(intern!(py, "name"))?)?;
            for (i, bit) in creg.iter()?.enumerate() {
                let bit = bit?;
                let bit_position = self
                    .clbit_locations
                    .bind(py)
                    .get_item(bit)?
                    .unwrap()
                    .downcast_into_exact::<BitLocations>()?;
                bit_position
                    .borrow()
                    .registers
                    .bind(py)
                    .as_any()
                    .call_method1(intern!(py, "remove"), ((&creg, i),))?;
            }
        }
        Ok(())
    }

    /// Remove quantum bits from the circuit. All bits MUST be idle.
    /// Any registers with references to at least one of the specified bits will
    /// also be removed.
    ///
    /// .. warning::
    ///     This method is rather slow, since it must iterate over the entire
    ///     DAG to fix-up bit indices.
    ///
    /// Args:
    ///     qubits (List[~qiskit.circuit.Qubit]): The bits to remove.
    ///
    /// Raises:
    ///     DAGCircuitError: a qubit is not a :obj:`~.circuit.Qubit`, is not in the circuit,
    ///         or is not idle.
    #[pyo3(signature = (*qubits))]
    fn remove_qubits(&mut self, py: Python, qubits: &Bound<PyTuple>) -> PyResult<()> {
        let mut non_qbits = Vec::new();
        for bit in qubits.iter() {
            if !bit.is_instance(imports::QUBIT.get_bound(py))? {
                non_qbits.push(bit);
            }
        }
        if !non_qbits.is_empty() {
            return Err(DAGCircuitError::new_err(format!(
                "qubits not of type Qubit: {:?}",
                non_qbits
            )));
        }

        let bit_iter = match self.qubits.map_bits(qubits.iter()) {
            Ok(bit_iter) => bit_iter,
            Err(_) => {
                return Err(DAGCircuitError::new_err(format!(
                    "qubits not in circuit: {:?}",
                    qubits
                )))
            }
        };
        let qubits: HashSet<Qubit> = bit_iter.collect();

        let mut busy_bits = Vec::new();
        for bit in qubits.iter() {
            if !self.is_wire_idle(py, &Wire::Qubit(*bit))? {
                busy_bits.push(self.qubits.get(*bit).unwrap());
            }
        }

        if !busy_bits.is_empty() {
            return Err(DAGCircuitError::new_err(format!(
                "qubits not idle: {:?}",
                busy_bits
            )));
        }

        // Remove any references to bits.
        let mut qregs_to_remove = Vec::new();
        for qreg in self.qregs.bind(py).values() {
            for bit in qreg.iter()? {
                let bit = bit?;
                if qubits.contains(&self.qubits.find(&bit).unwrap()) {
                    qregs_to_remove.push(qreg);
                    break;
                }
            }
        }
        self.remove_qregs(py, &PyTuple::new_bound(py, qregs_to_remove))?;

        // Remove DAG in/out nodes etc.
        for bit in qubits.iter() {
            self.remove_idle_wire(py, Wire::Qubit(*bit))?;
        }

        // Copy the current qubit mapping so we can use it while remapping
        // wires used on edges and in operation qargs.
        let old_qubits = self.qubits.clone();

        // Remove the qubit indices, which will invalidate our mapping of Qubit to
        // Python bits throughout the entire DAG.
        self.qubits.remove_indices(py, qubits.clone())?;

        // Update input/output maps to use new Qubits.
        let io_mapping: HashMap<Qubit, [NodeIndex; 2]> = self
            .qubit_io_map
            .drain(..)
            .enumerate()
            .filter_map(|(k, v)| {
                let qubit = Qubit(k as u32);
                if qubits.contains(&qubit) {
                    None
                } else {
                    Some((
                        self.qubits
                            .find(old_qubits.get(qubit).unwrap().bind(py))
                            .unwrap(),
                        v,
                    ))
                }
            })
            .collect();

        self.qubit_io_map = (0..io_mapping.len())
            .map(|idx| {
                let qubit = Qubit(idx as u32);
                io_mapping[&qubit]
            })
            .collect();

        // Update edges to use the new Qubits.
        for edge_weight in self.dag.edge_weights_mut() {
            if let Wire::Qubit(b) = edge_weight {
                *b = self
                    .qubits
                    .find(old_qubits.get(*b).unwrap().bind(py))
                    .unwrap();
            }
        }

        // Update operation qargs to use the new Qubits.
        for node_weight in self.dag.node_weights_mut() {
            match node_weight {
                NodeType::Operation(op) => {
                    let qargs = self.qargs_interner.get(op.qubits);
                    let qarg_bits = old_qubits.map_indices(qargs).map(|b| b.bind(py).clone());
                    op.qubits = self
                        .qargs_interner
                        .insert_owned(self.qubits.map_bits(qarg_bits)?.collect());
                }
                NodeType::QubitIn(q) | NodeType::QubitOut(q) => {
                    *q = self
                        .qubits
                        .find(old_qubits.get(*q).unwrap().bind(py))
                        .unwrap();
                }
                _ => (),
            }
        }

        // Update bit locations.
        let bit_locations = self.qubit_locations.bind(py);
        for (i, bit) in self.qubits.bits().iter().enumerate() {
            let raw_loc = bit_locations.get_item(bit)?.unwrap();
            let loc = raw_loc.downcast::<BitLocations>().unwrap();
            loc.borrow_mut().index = i;
            bit_locations.set_item(bit, loc)?;
        }
        Ok(())
    }

    /// Remove quantum registers from the circuit, leaving underlying bits
    /// in place.
    ///
    /// Raises:
    ///     DAGCircuitError: a qreg is not a QuantumRegister, or is not in
    ///     the circuit.
    #[pyo3(signature = (*qregs))]
    fn remove_qregs(&mut self, py: Python, qregs: &Bound<PyTuple>) -> PyResult<()> {
        let mut non_regs = Vec::new();
        let mut unknown_regs = Vec::new();
        let self_bound_qregs = self.qregs.bind(py);
        for reg in qregs.iter() {
            if !reg.is_instance(imports::QUANTUM_REGISTER.get_bound(py))? {
                non_regs.push(reg);
            } else if let Some(existing_qreg) =
                self_bound_qregs.get_item(&reg.getattr(intern!(py, "name"))?)?
            {
                if !existing_qreg.eq(&reg)? {
                    unknown_regs.push(reg);
                }
            } else {
                unknown_regs.push(reg);
            }
        }
        if !non_regs.is_empty() {
            return Err(DAGCircuitError::new_err(format!(
                "qregs not of type QuantumRegister: {:?}",
                non_regs
            )));
        }
        if !unknown_regs.is_empty() {
            return Err(DAGCircuitError::new_err(format!(
                "qregs not in circuit: {:?}",
                unknown_regs
            )));
        }

        for qreg in qregs {
            self.qregs
                .bind(py)
                .del_item(qreg.getattr(intern!(py, "name"))?)?;
            for (i, bit) in qreg.iter()?.enumerate() {
                let bit = bit?;
                let bit_position = self
                    .qubit_locations
                    .bind(py)
                    .get_item(bit)?
                    .unwrap()
                    .downcast_into_exact::<BitLocations>()?;
                bit_position
                    .borrow()
                    .registers
                    .bind(py)
                    .as_any()
                    .call_method1(intern!(py, "remove"), ((&qreg, i),))?;
            }
        }
        Ok(())
    }

    /// Verify that the condition is valid.
    ///
    /// Args:
    ///     name (string): used for error reporting
    ///     condition (tuple or None): a condition tuple (ClassicalRegister, int) or (Clbit, bool)
    ///
    /// Raises:
    ///     DAGCircuitError: if conditioning on an invalid register
    fn _check_condition(&self, py: Python, name: &str, condition: &Bound<PyAny>) -> PyResult<()> {
        if condition.is_none() {
            return Ok(());
        }

        let resources = self.control_flow_module.condition_resources(condition)?;
        for reg in resources.cregs.bind(py) {
            if !self
                .cregs
                .bind(py)
                .contains(reg.getattr(intern!(py, "name"))?)?
            {
                return Err(DAGCircuitError::new_err(format!(
                    "invalid creg in condition for {}",
                    name
                )));
            }
        }

        for bit in resources.clbits.bind(py) {
            if self.clbits.find(&bit).is_none() {
                return Err(DAGCircuitError::new_err(format!(
                    "invalid clbits in condition for {}",
                    name
                )));
            }
        }

        Ok(())
    }

    /// Return a copy of self with the same structure but empty.
    ///
    /// That structure includes:
    ///     * name and other metadata
    ///     * global phase
    ///     * duration
    ///     * all the qubits and clbits, including the registers.
    ///
    /// Returns:
    ///     DAGCircuit: An empty copy of self.
    #[pyo3(signature = (*, vars_mode="alike"))]
<<<<<<< HEAD
    pub fn copy_empty_like(&self, py: Python, vars_mode: &str) -> PyResult<Self> {
        let mut target_dag = DAGCircuit::new(py)?;
=======
    fn copy_empty_like(&self, py: Python, vars_mode: &str) -> PyResult<Self> {
        let mut target_dag = DAGCircuit::with_capacity(
            py,
            self.num_qubits(),
            self.num_clbits(),
            Some(self.num_vars()),
            None,
            None,
        )?;
>>>>>>> dff9e812
        target_dag.name = self.name.as_ref().map(|n| n.clone_ref(py));
        target_dag.global_phase = self.global_phase.clone();
        target_dag.duration = self.duration.as_ref().map(|d| d.clone_ref(py));
        target_dag.unit.clone_from(&self.unit);
        target_dag.metadata = self.metadata.as_ref().map(|m| m.clone_ref(py));
        target_dag.qargs_interner = self.qargs_interner.clone();
        target_dag.cargs_interner = self.cargs_interner.clone();

        for bit in self.qubits.bits() {
            target_dag.add_qubit_unchecked(py, bit.bind(py))?;
        }
        for bit in self.clbits.bits() {
            target_dag.add_clbit_unchecked(py, bit.bind(py))?;
        }
        for reg in self.qregs.bind(py).values() {
            target_dag.add_qreg(py, &reg)?;
        }
        for reg in self.cregs.bind(py).values() {
            target_dag.add_creg(py, &reg)?;
        }
        if vars_mode == "alike" {
            for var in self.vars_by_type[DAGVarType::Input as usize]
                .bind(py)
                .iter()
            {
                target_dag.add_var(py, &var, DAGVarType::Input)?;
            }
            for var in self.vars_by_type[DAGVarType::Capture as usize]
                .bind(py)
                .iter()
            {
                target_dag.add_var(py, &var, DAGVarType::Capture)?;
            }
            for var in self.vars_by_type[DAGVarType::Declare as usize]
                .bind(py)
                .iter()
            {
                target_dag.add_var(py, &var, DAGVarType::Declare)?;
            }
        } else if vars_mode == "captures" {
            for var in self.vars_by_type[DAGVarType::Input as usize]
                .bind(py)
                .iter()
            {
                target_dag.add_var(py, &var, DAGVarType::Capture)?;
            }
            for var in self.vars_by_type[DAGVarType::Capture as usize]
                .bind(py)
                .iter()
            {
                target_dag.add_var(py, &var, DAGVarType::Capture)?;
            }
            for var in self.vars_by_type[DAGVarType::Declare as usize]
                .bind(py)
                .iter()
            {
                target_dag.add_var(py, &var, DAGVarType::Capture)?;
            }
        } else if vars_mode != "drop" {
            return Err(PyValueError::new_err(format!(
                "unknown vars_mode: '{}'",
                vars_mode
            )));
        }

        Ok(target_dag)
    }

    #[pyo3(signature=(node, check=false))]
    pub fn _apply_op_node_back(
        &mut self,
        py: Python,
        node: &Bound<PyAny>,
        check: bool,
    ) -> PyResult<()> {
        if let NodeType::Operation(inst) = self.pack_into(py, node)? {
            if check {
                self.check_op_addition(py, &inst)?;
            }

            self.push_back(py, inst)?;
            Ok(())
        } else {
            Err(PyTypeError::new_err("Invalid node type input"))
        }
    }

    /// Apply an operation to the output of the circuit.
    ///
    /// Args:
    ///     op (qiskit.circuit.Operation): the operation associated with the DAG node
    ///     qargs (tuple[~qiskit.circuit.Qubit]): qubits that op will be applied to
    ///     cargs (tuple[Clbit]): cbits that op will be applied to
    ///     check (bool): If ``True`` (default), this function will enforce that the
    ///         :class:`.DAGCircuit` data-structure invariants are maintained (all ``qargs`` are
    ///         :class:`~.circuit.Qubit`\\ s, all are in the DAG, etc).  If ``False``, the caller *must*
    ///         uphold these invariants itself, but the cost of several checks will be skipped.
    ///         This is most useful when building a new DAG from a source of known-good nodes.
    /// Returns:
    ///     DAGOpNode: the node for the op that was added to the dag
    ///
    /// Raises:
    ///     DAGCircuitError: if a leaf node is connected to multiple outputs
    #[pyo3(name = "apply_operation_back", signature = (op, qargs=None, cargs=None, *, check=true))]
    fn py_apply_operation_back(
        &mut self,
        py: Python,
        op: Bound<PyAny>,
        qargs: Option<TupleLikeArg>,
        cargs: Option<TupleLikeArg>,
        check: bool,
    ) -> PyResult<Py<PyAny>> {
        let py_op = op.extract::<OperationFromPython>()?;
        let qargs = qargs.map(|q| q.value);
        let cargs = cargs.map(|c| c.value);
        let node = {
            let qubits_id = self
                .qargs_interner
                .insert_owned(self.qubits.map_bits(qargs.iter().flatten())?.collect());
            let clbits_id = self
                .cargs_interner
                .insert_owned(self.clbits.map_bits(cargs.iter().flatten())?.collect());
            let instr = PackedInstruction {
                op: py_op.operation,
                qubits: qubits_id,
                clbits: clbits_id,
                params: (!py_op.params.is_empty()).then(|| Box::new(py_op.params)),
                extra_attrs: py_op.extra_attrs,
                #[cfg(feature = "cache_pygates")]
                py_op: op.unbind().into(),
            };

            if check {
                self.check_op_addition(py, &instr)?;
            }
            self.push_back(py, instr)?
        };

        self.get_node(py, node)
    }

    /// Apply an operation to the input of the circuit.
    ///
    /// Args:
    ///     op (qiskit.circuit.Operation): the operation associated with the DAG node
    ///     qargs (tuple[~qiskit.circuit.Qubit]): qubits that op will be applied to
    ///     cargs (tuple[Clbit]): cbits that op will be applied to
    ///     check (bool): If ``True`` (default), this function will enforce that the
    ///         :class:`.DAGCircuit` data-structure invariants are maintained (all ``qargs`` are
    ///         :class:`~.circuit.Qubit`\\ s, all are in the DAG, etc).  If ``False``, the caller *must*
    ///         uphold these invariants itself, but the cost of several checks will be skipped.
    ///         This is most useful when building a new DAG from a source of known-good nodes.
    /// Returns:
    ///     DAGOpNode: the node for the op that was added to the dag
    ///
    /// Raises:
    ///     DAGCircuitError: if initial nodes connected to multiple out edges
    #[pyo3(name = "apply_operation_front", signature = (op, qargs=None, cargs=None, *, check=true))]
    fn py_apply_operation_front(
        &mut self,
        py: Python,
        op: Bound<PyAny>,
        qargs: Option<TupleLikeArg>,
        cargs: Option<TupleLikeArg>,
        check: bool,
    ) -> PyResult<Py<PyAny>> {
        let py_op = op.extract::<OperationFromPython>()?;
        let qargs = qargs.map(|q| q.value);
        let cargs = cargs.map(|c| c.value);
        let node = {
            let qubits_id = self
                .qargs_interner
                .insert_owned(self.qubits.map_bits(qargs.iter().flatten())?.collect());
            let clbits_id = self
                .cargs_interner
                .insert_owned(self.clbits.map_bits(cargs.iter().flatten())?.collect());
            let instr = PackedInstruction {
                op: py_op.operation,
                qubits: qubits_id,
                clbits: clbits_id,
                params: (!py_op.params.is_empty()).then(|| Box::new(py_op.params)),
                extra_attrs: py_op.extra_attrs,
                #[cfg(feature = "cache_pygates")]
                py_op: op.unbind().into(),
            };

            if check {
                self.check_op_addition(py, &instr)?;
            }
            self.push_front(py, instr)?
        };

        self.get_node(py, node)
    }

    /// Compose the ``other`` circuit onto the output of this circuit.
    ///
    /// A subset of input wires of ``other`` are mapped
    /// to a subset of output wires of this circuit.
    ///
    /// ``other`` can be narrower or of equal width to ``self``.
    ///
    /// Args:
    ///     other (DAGCircuit): circuit to compose with self
    ///     qubits (list[~qiskit.circuit.Qubit|int]): qubits of self to compose onto.
    ///     clbits (list[Clbit|int]): clbits of self to compose onto.
    ///     front (bool): If True, front composition will be performed (not implemented yet)
    ///     inplace (bool): If True, modify the object. Otherwise return composed circuit.
    ///     inline_captures (bool): If ``True``, variables marked as "captures" in the ``other`` DAG
    ///         will be inlined onto existing uses of those same variables in ``self``.  If ``False``,
    ///         all variables in ``other`` are required to be distinct from ``self``, and they will
    ///         be added to ``self``.
    ///
    /// ..
    ///     Note: unlike `QuantumCircuit.compose`, there's no `var_remap` argument here.  That's
    ///     because the `DAGCircuit` inner-block structure isn't set up well to allow the recursion,
    ///     and `DAGCircuit.compose` is generally only used to rebuild a DAG from layers within
    ///     itself than to join unrelated circuits.  While there's no strong motivating use-case
    ///     (unlike the `QuantumCircuit` equivalent), it's safer and more performant to not provide
    ///     the option.
    ///
    /// Returns:
    ///    DAGCircuit: the composed dag (returns None if inplace==True).
    ///
    /// Raises:
    ///     DAGCircuitError: if ``other`` is wider or there are duplicate edge mappings.
    #[allow(clippy::too_many_arguments)]
    #[pyo3(signature = (other, qubits=None, clbits=None, front=false, inplace=true, *, inline_captures=false))]
    fn compose(
        slf: PyRefMut<Self>,
        py: Python,
        other: &DAGCircuit,
        qubits: Option<Bound<PyList>>,
        clbits: Option<Bound<PyList>>,
        front: bool,
        inplace: bool,
        inline_captures: bool,
    ) -> PyResult<Option<PyObject>> {
        if front {
            return Err(DAGCircuitError::new_err(
                "Front composition not supported yet.",
            ));
        }

        if other.qubits.len() > slf.qubits.len() || other.clbits.len() > slf.clbits.len() {
            return Err(DAGCircuitError::new_err(
                "Trying to compose with another DAGCircuit which has more 'in' edges.",
            ));
        }

        // Number of qubits and clbits must match number in circuit or None
        let identity_qubit_map = other
            .qubits
            .bits()
            .iter()
            .zip(slf.qubits.bits())
            .into_py_dict_bound(py);
        let identity_clbit_map = other
            .clbits
            .bits()
            .iter()
            .zip(slf.clbits.bits())
            .into_py_dict_bound(py);

        let qubit_map: Bound<PyDict> = match qubits {
            None => identity_qubit_map.clone(),
            Some(qubits) => {
                if qubits.len() != other.qubits.len() {
                    return Err(DAGCircuitError::new_err(concat!(
                        "Number of items in qubits parameter does not",
                        " match number of qubits in the circuit."
                    )));
                }

                let self_qubits = slf.qubits.cached().bind(py);
                let other_qubits = other.qubits.cached().bind(py);
                let dict = PyDict::new_bound(py);
                for (i, q) in qubits.iter().enumerate() {
                    let q = if q.is_instance_of::<PyInt>() {
                        self_qubits.get_item(q.extract()?)?
                    } else {
                        q
                    };

                    dict.set_item(other_qubits.get_item(i)?, q)?;
                }
                dict
            }
        };

        let clbit_map: Bound<PyDict> = match clbits {
            None => identity_clbit_map.clone(),
            Some(clbits) => {
                if clbits.len() != other.clbits.len() {
                    return Err(DAGCircuitError::new_err(concat!(
                        "Number of items in clbits parameter does not",
                        " match number of clbits in the circuit."
                    )));
                }

                let self_clbits = slf.clbits.cached().bind(py);
                let other_clbits = other.clbits.cached().bind(py);
                let dict = PyDict::new_bound(py);
                for (i, q) in clbits.iter().enumerate() {
                    let q = if q.is_instance_of::<PyInt>() {
                        self_clbits.get_item(q.extract()?)?
                    } else {
                        q
                    };

                    dict.set_item(other_clbits.get_item(i)?, q)?;
                }
                dict
            }
        };

        let edge_map = if qubit_map.is_empty() && clbit_map.is_empty() {
            // try to do a 1-1 mapping in order
            identity_qubit_map
                .iter()
                .chain(identity_clbit_map.iter())
                .into_py_dict_bound(py)
        } else {
            qubit_map
                .iter()
                .chain(clbit_map.iter())
                .into_py_dict_bound(py)
        };

        // Chck duplicates in wire map.
        {
            let edge_map_values: Vec<_> = edge_map.values().iter().collect();
            if PySet::new_bound(py, edge_map_values.as_slice())?.len() != edge_map.len() {
                return Err(DAGCircuitError::new_err("duplicates in wire_map"));
            }
        }

        // Compose
        let mut dag: PyRefMut<DAGCircuit> = if inplace {
            slf
        } else {
            Py::new(py, slf.clone())?.into_bound(py).borrow_mut()
        };

        dag.global_phase = add_global_phase(py, &dag.global_phase, &other.global_phase)?;

        for (gate, cals) in other.calibrations.iter() {
            let calibrations = match dag.calibrations.get(gate) {
                Some(calibrations) => calibrations,
                None => {
                    dag.calibrations
                        .insert(gate.clone(), PyDict::new_bound(py).unbind());
                    &dag.calibrations[gate]
                }
            };
            calibrations.bind(py).update(cals.bind(py).as_mapping())?;
        }

        // This is all the handling we need for realtime variables, if there's no remapping. They:
        //
        // * get added to the DAG and then operations involving them get appended on normally.
        // * get inlined onto an existing variable, then operations get appended normally.
        // * there's a clash or a failed inlining, and we just raise an error.
        //
        // Notably if there's no remapping, there's no need to recurse into control-flow or to do any
        // Var rewriting during the Expr visits.
        for var in other.iter_input_vars(py)?.bind(py) {
            dag.add_input_var(py, &var?)?;
        }
        if inline_captures {
            for var in other.iter_captured_vars(py)?.bind(py) {
                let var = var?;
                if !dag.has_var(&var)? {
                    return Err(DAGCircuitError::new_err(format!("Variable '{}' to be inlined is not in the base DAG. If you wanted it to be automatically added, use `inline_captures=False`.", var)));
                }
            }
        } else {
            for var in other.iter_captured_vars(py)?.bind(py) {
                dag.add_captured_var(py, &var?)?;
            }
        }
        for var in other.iter_declared_vars(py)?.bind(py) {
            dag.add_declared_var(py, &var?)?;
        }

        let variable_mapper = PyVariableMapper::new(
            py,
            dag.cregs.bind(py).values().into_any(),
            Some(edge_map.clone()),
            None,
            Some(wrap_pyfunction_bound!(reject_new_register, py)?.to_object(py)),
        )?;

        for node in other.topological_nodes()? {
            match &other.dag[node] {
                NodeType::QubitIn(q) => {
                    let bit = other.qubits.get(*q).unwrap().bind(py);
                    let m_wire = edge_map.get_item(bit)?.unwrap_or_else(|| bit.clone());
                    let wire_in_dag = dag.qubits.find(&m_wire);

                    if wire_in_dag.is_none()
                        || (dag.qubit_io_map.len() - 1 < wire_in_dag.unwrap().0 as usize)
                    {
                        return Err(DAGCircuitError::new_err(format!(
                            "wire {} not in self",
                            m_wire,
                        )));
                    }
                    // TODO: Python code has check here if node.wire is in other._wires. Why?
                }
                NodeType::ClbitIn(c) => {
                    let bit = other.clbits.get(*c).unwrap().bind(py);
                    let m_wire = edge_map.get_item(bit)?.unwrap_or_else(|| bit.clone());
                    let wire_in_dag = dag.clbits.find(&m_wire);
                    if wire_in_dag.is_none()
                        || dag.clbit_io_map.len() - 1 < wire_in_dag.unwrap().0 as usize
                    {
                        return Err(DAGCircuitError::new_err(format!(
                            "wire {} not in self",
                            m_wire,
                        )));
                    }
                    // TODO: Python code has check here if node.wire is in other._wires. Why?
                }
                NodeType::Operation(op) => {
                    let m_qargs = {
                        let qubits = other
                            .qubits
                            .map_indices(other.qargs_interner.get(op.qubits));
                        let mut mapped = Vec::with_capacity(qubits.len());
                        for bit in qubits {
                            mapped.push(
                                edge_map
                                    .get_item(bit)?
                                    .unwrap_or_else(|| bit.bind(py).clone()),
                            );
                        }
                        PyTuple::new_bound(py, mapped)
                    };
                    let m_cargs = {
                        let clbits = other
                            .clbits
                            .map_indices(other.cargs_interner.get(op.clbits));
                        let mut mapped = Vec::with_capacity(clbits.len());
                        for bit in clbits {
                            mapped.push(
                                edge_map
                                    .get_item(bit)?
                                    .unwrap_or_else(|| bit.bind(py).clone()),
                            );
                        }
                        PyTuple::new_bound(py, mapped)
                    };

                    // We explicitly create a mutable py_op here since we might
                    // update the condition.
                    let mut py_op = op.unpack_py_op(py)?.into_bound(py);
                    if py_op.getattr(intern!(py, "mutable"))?.extract::<bool>()? {
                        py_op = py_op.call_method0(intern!(py, "to_mutable"))?;
                    }

                    if let Some(condition) = op.condition() {
                        // TODO: do we need to check for condition.is_none()?
                        let condition = variable_mapper.map_condition(condition.bind(py), true)?;
                        if !op.op.control_flow() {
                            py_op = py_op.call_method1(
                                intern!(py, "c_if"),
                                condition.downcast::<PyTuple>()?,
                            )?;
                        } else {
                            py_op.setattr(intern!(py, "condition"), condition)?;
                        }
                    } else if py_op.is_instance(imports::SWITCH_CASE_OP.get_bound(py))? {
                        py_op.setattr(
                            intern!(py, "target"),
                            variable_mapper.map_target(&py_op.getattr(intern!(py, "target"))?)?,
                        )?;
                    };

                    dag.py_apply_operation_back(
                        py,
                        py_op,
                        Some(TupleLikeArg { value: m_qargs }),
                        Some(TupleLikeArg { value: m_cargs }),
                        false,
                    )?;
                }
                // If its a Var wire, we already checked that it exists in the destination.
                NodeType::VarIn(_)
                | NodeType::VarOut(_)
                | NodeType::QubitOut(_)
                | NodeType::ClbitOut(_) => (),
            }
        }

        if !inplace {
            Ok(Some(dag.into_py(py)))
        } else {
            Ok(None)
        }
    }

    /// Reverse the operations in the ``self`` circuit.
    ///
    /// Returns:
    ///     DAGCircuit: the reversed dag.
    fn reverse_ops<'py>(slf: PyRef<Self>, py: Python<'py>) -> PyResult<Bound<'py, PyAny>> {
        let qc = imports::DAG_TO_CIRCUIT.get_bound(py).call1((slf,))?;
        let reversed = qc.call_method0("reverse_ops")?;
        imports::CIRCUIT_TO_DAG.get_bound(py).call1((reversed,))
    }

    /// Return idle wires.
    ///
    /// Args:
    ///     ignore (list(str)): List of node names to ignore. Default: []
    ///
    /// Yields:
    ///     Bit: Bit in idle wire.
    ///
    /// Raises:
    ///     DAGCircuitError: If the DAG is invalid
    fn idle_wires(&self, py: Python, ignore: Option<&Bound<PyList>>) -> PyResult<Py<PyIterator>> {
        let mut result: Vec<PyObject> = Vec::new();
        let wires = (0..self.qubit_io_map.len())
            .map(|idx| Wire::Qubit(Qubit(idx as u32)))
            .chain((0..self.clbit_io_map.len()).map(|idx| Wire::Clbit(Clbit(idx as u32))))
            .chain(self.var_input_map.keys(py).map(Wire::Var));
        match ignore {
            Some(ignore) => {
                // Convert the list to a Rust set.
                let ignore_set = ignore
                    .into_iter()
                    .map(|s| s.extract())
                    .collect::<PyResult<HashSet<String>>>()?;
                for wire in wires {
                    let nodes_found = self.nodes_on_wire(py, &wire, true).into_iter().any(|node| {
                        let weight = self.dag.node_weight(node).unwrap();
                        if let NodeType::Operation(packed) = weight {
                            !ignore_set.contains(packed.op.name())
                        } else {
                            false
                        }
                    });

                    if !nodes_found {
                        result.push(match wire {
                            Wire::Qubit(qubit) => self.qubits.get(qubit).unwrap().clone_ref(py),
                            Wire::Clbit(clbit) => self.clbits.get(clbit).unwrap().clone_ref(py),
                            Wire::Var(var) => var,
                        });
                    }
                }
            }
            None => {
                for wire in wires {
                    if self.is_wire_idle(py, &wire)? {
                        result.push(match wire {
                            Wire::Qubit(qubit) => self.qubits.get(qubit).unwrap().clone_ref(py),
                            Wire::Clbit(clbit) => self.clbits.get(clbit).unwrap().clone_ref(py),
                            Wire::Var(var) => var,
                        });
                    }
                }
            }
        }
        Ok(PyTuple::new_bound(py, result).into_any().iter()?.unbind())
    }

    /// Return the number of operations.  If there is control flow present, this count may only
    /// be an estimate, as the complete control-flow path cannot be statically known.
    ///
    /// Args:
    ///     recurse: if ``True``, then recurse into control-flow operations.  For loops with
    ///         known-length iterators are counted unrolled.  If-else blocks sum both of the two
    ///         branches.  While loops are counted as if the loop body runs once only.  Defaults to
    ///         ``False`` and raises :class:`.DAGCircuitError` if any control flow is present, to
    ///         avoid silently returning a mostly meaningless number.
    ///
    /// Returns:
    ///     int: the circuit size
    ///
    /// Raises:
    ///     DAGCircuitError: if an unknown :class:`.ControlFlowOp` is present in a call with
    ///         ``recurse=True``, or any control flow is present in a non-recursive call.
    #[pyo3(signature= (*, recurse=false))]
    fn size(&self, py: Python, recurse: bool) -> PyResult<usize> {
        let mut length = self.dag.node_count() - (self.width() * 2);
        if !self.has_control_flow() {
            return Ok(length);
        }
        if !recurse {
            return Err(DAGCircuitError::new_err(concat!(
                "Size with control flow is ambiguous.",
                " You may use `recurse=True` to get a result",
                " but see this method's documentation for the meaning of this."
            )));
        }

        // Handle recursively.
        let circuit_to_dag = imports::CIRCUIT_TO_DAG.get_bound(py);
        for node in self.dag.node_weights() {
            let NodeType::Operation(node) = node else {
                continue;
            };
            if !node.op.control_flow() {
                continue;
            }
            let OperationRef::Instruction(inst) = node.op.view() else {
                panic!("control flow op must be an instruction");
            };
            let inst_bound = inst.instruction.bind(py);
            if inst_bound.is_instance(imports::FOR_LOOP_OP.get_bound(py))? {
                let blocks = inst_bound.getattr("blocks")?;
                let block_zero = blocks.get_item(0)?;
                let inner_dag: &DAGCircuit = &circuit_to_dag.call1((block_zero,))?.extract()?;
                length += node.params_view().len() * inner_dag.size(py, true)?
            } else if inst_bound.is_instance(imports::WHILE_LOOP_OP.get_bound(py))? {
                let blocks = inst_bound.getattr("blocks")?;
                let block_zero = blocks.get_item(0)?;
                let inner_dag: &DAGCircuit = &circuit_to_dag.call1((block_zero,))?.extract()?;
                length += inner_dag.size(py, true)?
            } else if inst_bound.is_instance(imports::IF_ELSE_OP.get_bound(py))?
                || inst_bound.is_instance(imports::SWITCH_CASE_OP.get_bound(py))?
            {
                let blocks = inst_bound.getattr("blocks")?;
                for block in blocks.iter()? {
                    let inner_dag: &DAGCircuit = &circuit_to_dag.call1((block?,))?.extract()?;
                    length += inner_dag.size(py, true)?;
                }
            } else {
                continue;
            }
            // We don't count a control-flow node itself!
            length -= 1;
        }
        Ok(length)
    }

    /// Return the circuit depth.  If there is control flow present, this count may only be an
    /// estimate, as the complete control-flow path cannot be statically known.
    ///
    /// Args:
    ///     recurse: if ``True``, then recurse into control-flow operations.  For loops
    ///         with known-length iterators are counted as if the loop had been manually unrolled
    ///         (*i.e.* with each iteration of the loop body written out explicitly).
    ///         If-else blocks take the longer case of the two branches.  While loops are counted as
    ///         if the loop body runs once only.  Defaults to ``False`` and raises
    ///         :class:`.DAGCircuitError` if any control flow is present, to avoid silently
    ///         returning a nonsensical number.
    ///
    /// Returns:
    ///     int: the circuit depth
    ///
    /// Raises:
    ///     DAGCircuitError: if not a directed acyclic graph
    ///     DAGCircuitError: if unknown control flow is present in a recursive call, or any control
    ///         flow is present in a non-recursive call.
    #[pyo3(signature= (*, recurse=false))]
    fn depth(&self, py: Python, recurse: bool) -> PyResult<usize> {
        if self.qubits.is_empty() && self.clbits.is_empty() && self.vars_info.is_empty() {
            return Ok(0);
        }
        if !self.has_control_flow() {
            let weight_fn = |_| -> Result<usize, Infallible> { Ok(1) };
            return match rustworkx_core::dag_algo::longest_path(&self.dag, weight_fn).unwrap() {
                Some(res) => Ok(res.1 - 1),
                None => Err(DAGCircuitError::new_err("not a DAG")),
            };
        }
        if !recurse {
            return Err(DAGCircuitError::new_err(concat!(
                "Depth with control flow is ambiguous.",
                " You may use `recurse=True` to get a result",
                " but see this method's documentation for the meaning of this."
            )));
        }

        // Handle recursively.
        let circuit_to_dag = imports::CIRCUIT_TO_DAG.get_bound(py);
        let mut node_lookup: HashMap<NodeIndex, usize> = HashMap::new();
        for (node_index, node) in self.dag.node_references() {
            let NodeType::Operation(node) = node else {
                continue;
            };
            if !node.op.control_flow() {
                continue;
            }
            let OperationRef::Instruction(inst) = node.op.view() else {
                panic!("control flow op must be an instruction")
            };
            let inst_bound = inst.instruction.bind(py);
            let weight = if inst_bound.is_instance(imports::FOR_LOOP_OP.get_bound(py))? {
                node.params_view().len()
            } else {
                1
            };
            if weight == 0 {
                node_lookup.insert(node_index, 0);
            } else {
                let blocks = inst_bound.getattr("blocks")?;
                let mut block_weights: Vec<usize> = Vec::with_capacity(blocks.len()?);
                for block in blocks.iter()? {
                    let inner_dag: &DAGCircuit = &circuit_to_dag.call1((block?,))?.extract()?;
                    block_weights.push(inner_dag.depth(py, true)?);
                }
                node_lookup.insert(node_index, weight * block_weights.iter().max().unwrap());
            }
        }

        let weight_fn = |edge: EdgeReference<'_, Wire>| -> Result<usize, Infallible> {
            Ok(*node_lookup.get(&edge.target()).unwrap_or(&1))
        };
        match rustworkx_core::dag_algo::longest_path(&self.dag, weight_fn).unwrap() {
            Some(res) => Ok(res.1 - 1),
            None => Err(DAGCircuitError::new_err("not a DAG")),
        }
    }

    /// Return the total number of qubits + clbits used by the circuit.
    /// This function formerly returned the number of qubits by the calculation
    /// return len(self._wires) - self.num_clbits()
    /// but was changed by issue #2564 to return number of qubits + clbits
    /// with the new function DAGCircuit.num_qubits replacing the former
    /// semantic of DAGCircuit.width().
    fn width(&self) -> usize {
        self.qubits.len() + self.clbits.len() + self.vars_info.len()
    }

    /// Return the total number of qubits used by the circuit.
    /// num_qubits() replaces former use of width().
    /// DAGCircuit.width() now returns qubits + clbits for
    /// consistency with Circuit.width() [qiskit-terra #2564].
    pub fn num_qubits(&self) -> usize {
        self.qubits.len()
    }

    /// Return the total number of classical bits used by the circuit.
    pub fn num_clbits(&self) -> usize {
        self.clbits.len()
    }

    /// Compute how many components the circuit can decompose into.
    fn num_tensor_factors(&self) -> usize {
        // This function was forked from rustworkx's
        // number_weekly_connected_components() function as of 0.15.0:
        // https://github.com/Qiskit/rustworkx/blob/0.15.0/src/connectivity/mod.rs#L215-L235

        let mut weak_components = self.dag.node_count();
        let mut vertex_sets = UnionFind::new(self.dag.node_bound());
        for edge in self.dag.edge_references() {
            let (a, b) = (edge.source(), edge.target());
            // union the two vertices of the edge
            if vertex_sets.union(a.index(), b.index()) {
                weak_components -= 1
            };
        }
        weak_components
    }

    fn __eq__(&self, py: Python, other: &DAGCircuit) -> PyResult<bool> {
        // Try to convert to float, but in case of unbound ParameterExpressions
        // a TypeError will be raise, fallback to normal equality in those
        // cases.
        let phase_is_close = |self_phase: f64, other_phase: f64| -> bool {
            ((self_phase - other_phase + PI).rem_euclid(2. * PI) - PI).abs() <= 1.0e-10
        };
        let normalize_param = |param: &Param| {
            if let Param::ParameterExpression(ob) = param {
                ob.bind(py)
                    .call_method0(intern!(py, "numeric"))
                    .ok()
                    .map(|ob| ob.extract::<Param>())
                    .unwrap_or_else(|| Ok(param.clone()))
            } else {
                Ok(param.clone())
            }
        };

        let phase_eq = match [
            normalize_param(&self.global_phase)?,
            normalize_param(&other.global_phase)?,
        ] {
            [Param::Float(self_phase), Param::Float(other_phase)] => {
                Ok(phase_is_close(self_phase, other_phase))
            }
            _ => self.global_phase.eq(py, &other.global_phase),
        }?;
        if !phase_eq {
            return Ok(false);
        }
        if self.calibrations.len() != other.calibrations.len() {
            return Ok(false);
        }

        for (k, v1) in &self.calibrations {
            match other.calibrations.get(k) {
                Some(v2) => {
                    if !v1.bind(py).eq(v2.bind(py))? {
                        return Ok(false);
                    }
                }
                None => {
                    return Ok(false);
                }
            }
        }

        // We don't do any semantic equivalence between Var nodes, as things stand; DAGs can only be
        // equal in our mind if they use the exact same UUID vars.
        for (our_vars, their_vars) in self.vars_by_type.iter().zip(&other.vars_by_type) {
            if !our_vars.bind(py).eq(their_vars)? {
                return Ok(false);
            }
        }

        let self_bit_indices = {
            let indices = self
                .qubits
                .bits()
                .iter()
                .chain(self.clbits.bits())
                .enumerate()
                .map(|(idx, bit)| (bit, idx));
            indices.into_py_dict_bound(py)
        };

        let other_bit_indices = {
            let indices = other
                .qubits
                .bits()
                .iter()
                .chain(other.clbits.bits())
                .enumerate()
                .map(|(idx, bit)| (bit, idx));
            indices.into_py_dict_bound(py)
        };

        // Check if qregs are the same.
        let self_qregs = self.qregs.bind(py);
        let other_qregs = other.qregs.bind(py);
        if self_qregs.len() != other_qregs.len() {
            return Ok(false);
        }
        for (regname, self_bits) in self_qregs {
            let self_bits = self_bits
                .getattr("_bits")?
                .downcast_into_exact::<PyList>()?;
            let other_bits = match other_qregs.get_item(regname)? {
                Some(bits) => bits.getattr("_bits")?.downcast_into_exact::<PyList>()?,
                None => return Ok(false),
            };
            if !self
                .qubits
                .map_bits(self_bits)?
                .eq(other.qubits.map_bits(other_bits)?)
            {
                return Ok(false);
            }
        }

        // Check if cregs are the same.
        let self_cregs = self.cregs.bind(py);
        let other_cregs = other.cregs.bind(py);
        if self_cregs.len() != other_cregs.len() {
            return Ok(false);
        }

        for (regname, self_bits) in self_cregs {
            let self_bits = self_bits
                .getattr("_bits")?
                .downcast_into_exact::<PyList>()?;
            let other_bits = match other_cregs.get_item(regname)? {
                Some(bits) => bits.getattr("_bits")?.downcast_into_exact::<PyList>()?,
                None => return Ok(false),
            };
            if !self
                .clbits
                .map_bits(self_bits)?
                .eq(other.clbits.map_bits(other_bits)?)
            {
                return Ok(false);
            }
        }

        // Check for VF2 isomorphic match.
        let legacy_condition_eq = imports::LEGACY_CONDITION_CHECK.get_bound(py);
        let condition_op_check = imports::CONDITION_OP_CHECK.get_bound(py);
        let switch_case_op_check = imports::SWITCH_CASE_OP_CHECK.get_bound(py);
        let for_loop_op_check = imports::FOR_LOOP_OP_CHECK.get_bound(py);
        let node_match = |n1: &NodeType, n2: &NodeType| -> PyResult<bool> {
            match [n1, n2] {
                [NodeType::Operation(inst1), NodeType::Operation(inst2)] => {
                    if inst1.op.name() != inst2.op.name() {
                        return Ok(false);
                    }
                    let check_args = || -> bool {
                        let node1_qargs = self.qargs_interner.get(inst1.qubits);
                        let node2_qargs = other.qargs_interner.get(inst2.qubits);
                        let node1_cargs = self.cargs_interner.get(inst1.clbits);
                        let node2_cargs = other.cargs_interner.get(inst2.clbits);
                        if SEMANTIC_EQ_SYMMETRIC.contains(&inst1.op.name()) {
                            let node1_qargs =
                                node1_qargs.iter().copied().collect::<HashSet<Qubit>>();
                            let node2_qargs =
                                node2_qargs.iter().copied().collect::<HashSet<Qubit>>();
                            let node1_cargs =
                                node1_cargs.iter().copied().collect::<HashSet<Clbit>>();
                            let node2_cargs =
                                node2_cargs.iter().copied().collect::<HashSet<Clbit>>();
                            if node1_qargs != node2_qargs || node1_cargs != node2_cargs {
                                return false;
                            }
                        } else if node1_qargs != node2_qargs || node1_cargs != node2_cargs {
                            return false;
                        }
                        true
                    };
                    let check_conditions = || -> PyResult<bool> {
                        if let Some(cond1) = inst1
                            .extra_attrs
                            .as_ref()
                            .and_then(|attrs| attrs.condition.as_ref())
                        {
                            if let Some(cond2) = inst2
                                .extra_attrs
                                .as_ref()
                                .and_then(|attrs| attrs.condition.as_ref())
                            {
                                legacy_condition_eq
                                    .call1((cond1, cond2, &self_bit_indices, &other_bit_indices))?
                                    .extract::<bool>()
                            } else {
                                Ok(false)
                            }
                        } else {
                            Ok(inst2
                                .extra_attrs
                                .as_ref()
                                .and_then(|attrs| attrs.condition.as_ref())
                                .is_none())
                        }
                    };

                    match [inst1.op.view(), inst2.op.view()] {
                        [OperationRef::Standard(_op1), OperationRef::Standard(_op2)] => {
                            Ok(inst1.py_op_eq(py, inst2)?
                                && check_args()
                                && check_conditions()?
                                && inst1
                                    .params_view()
                                    .iter()
                                    .zip(inst2.params_view().iter())
                                    .all(|(a, b)| a.is_close(py, b, 1e-10).unwrap()))
                        }
                        [OperationRef::Instruction(op1), OperationRef::Instruction(op2)] => {
                            if op1.control_flow() && op2.control_flow() {
                                let n1 = self.unpack_into(py, NodeIndex::new(0), n1)?;
                                let n2 = other.unpack_into(py, NodeIndex::new(0), n2)?;
                                let name = op1.name();
                                if name == "if_else" || name == "while_loop" {
                                    condition_op_check
                                        .call1((n1, n2, &self_bit_indices, &other_bit_indices))?
                                        .extract()
                                } else if name == "switch_case" {
                                    switch_case_op_check
                                        .call1((n1, n2, &self_bit_indices, &other_bit_indices))?
                                        .extract()
                                } else if name == "for_loop" {
                                    for_loop_op_check
                                        .call1((n1, n2, &self_bit_indices, &other_bit_indices))?
                                        .extract()
                                } else {
                                    Err(PyRuntimeError::new_err(format!(
                                        "unhandled control-flow operation: {}",
                                        name
                                    )))
                                }
                            } else {
                                Ok(inst1.py_op_eq(py, inst2)?
                                    && check_args()
                                    && check_conditions()?)
                            }
                        }
                        [OperationRef::Gate(_op1), OperationRef::Gate(_op2)] => {
                            Ok(inst1.py_op_eq(py, inst2)? && check_args() && check_conditions()?)
                        }
                        [OperationRef::Operation(_op1), OperationRef::Operation(_op2)] => {
                            Ok(inst1.py_op_eq(py, inst2)? && check_args())
                        }
                        // Handle the case we end up with a pygate for a standardgate
                        // this typically only happens if it's a ControlledGate in python
                        // and we have mutable state set.
                        [OperationRef::Standard(_op1), OperationRef::Gate(_op2)] => {
                            Ok(inst1.py_op_eq(py, inst2)? && check_args() && check_conditions()?)
                        }
                        [OperationRef::Gate(_op1), OperationRef::Standard(_op2)] => {
                            Ok(inst1.py_op_eq(py, inst2)? && check_args() && check_conditions()?)
                        }
                        _ => Ok(false),
                    }
                }
                [NodeType::QubitIn(bit1), NodeType::QubitIn(bit2)] => Ok(bit1 == bit2),
                [NodeType::ClbitIn(bit1), NodeType::ClbitIn(bit2)] => Ok(bit1 == bit2),
                [NodeType::QubitOut(bit1), NodeType::QubitOut(bit2)] => Ok(bit1 == bit2),
                [NodeType::ClbitOut(bit1), NodeType::ClbitOut(bit2)] => Ok(bit1 == bit2),
                [NodeType::VarIn(var1), NodeType::VarIn(var2)] => var1.bind(py).eq(var2),
                [NodeType::VarOut(var1), NodeType::VarOut(var2)] => var1.bind(py).eq(var2),
                _ => Ok(false),
            }
        };

        isomorphism::vf2::is_isomorphic(
            &self.dag,
            &other.dag,
            node_match,
            isomorphism::vf2::NoSemanticMatch,
            true,
            Ordering::Equal,
            true,
            None,
        )
        .map_err(|e| match e {
            isomorphism::vf2::IsIsomorphicError::NodeMatcherErr(e) => e,
            _ => {
                unreachable!()
            }
        })
    }

    /// Yield nodes in topological order.
    ///
    /// Args:
    ///     key (Callable): A callable which will take a DAGNode object and
    ///         return a string sort key. If not specified the
    ///         :attr:`~qiskit.dagcircuit.DAGNode.sort_key` attribute will be
    ///         used as the sort key for each node.
    ///
    /// Returns:
    ///     generator(DAGOpNode, DAGInNode, or DAGOutNode): node in topological order
    #[pyo3(name = "topological_nodes")]
    fn py_topological_nodes(
        &self,
        py: Python,
        key: Option<Bound<PyAny>>,
    ) -> PyResult<Py<PyIterator>> {
        let nodes: PyResult<Vec<_>> = if let Some(key) = key {
            self.topological_key_sort(py, &key)?
                .map(|node| self.get_node(py, node))
                .collect()
        } else {
            // Good path, using interner IDs.
            self.topological_nodes()?
                .map(|n| self.get_node(py, n))
                .collect()
        };

        Ok(PyTuple::new_bound(py, nodes?)
            .into_any()
            .iter()
            .unwrap()
            .unbind())
    }

    /// Yield op nodes in topological order.
    ///
    /// Allowed to pass in specific key to break ties in top order
    ///
    /// Args:
    ///     key (Callable): A callable which will take a DAGNode object and
    ///         return a string sort key. If not specified the
    ///         :attr:`~qiskit.dagcircuit.DAGNode.sort_key` attribute will be
    ///         used as the sort key for each node.
    ///
    /// Returns:
    ///     generator(DAGOpNode): op node in topological order
    #[pyo3(name = "topological_op_nodes")]
    fn py_topological_op_nodes(
        &self,
        py: Python,
        key: Option<Bound<PyAny>>,
    ) -> PyResult<Py<PyIterator>> {
        let nodes: PyResult<Vec<_>> = if let Some(key) = key {
            self.topological_key_sort(py, &key)?
                .filter_map(|node| match self.dag.node_weight(node) {
                    Some(NodeType::Operation(_)) => Some(self.get_node(py, node)),
                    _ => None,
                })
                .collect()
        } else {
            // Good path, using interner IDs.
            self.topological_op_nodes()?
                .map(|n| self.get_node(py, n))
                .collect()
        };

        Ok(PyTuple::new_bound(py, nodes?)
            .into_any()
            .iter()
            .unwrap()
            .unbind())
    }

    /// Replace a block of nodes with a single node.
    ///
    /// This is used to consolidate a block of DAGOpNodes into a single
    /// operation. A typical example is a block of gates being consolidated
    /// into a single ``UnitaryGate`` representing the unitary matrix of the
    /// block.
    ///
    /// Args:
    ///     node_block (List[DAGNode]): A list of dag nodes that represents the
    ///         node block to be replaced
    ///     op (qiskit.circuit.Operation): The operation to replace the
    ///         block with
    ///     wire_pos_map (Dict[Bit, int]): The dictionary mapping the bits to their positions in the
    ///         output ``qargs`` or ``cargs``. This is necessary to reconstruct the arg order over
    ///         multiple gates in the combined single op node.  If a :class:`.Bit` is not in the
    ///         dictionary, it will not be added to the args; this can be useful when dealing with
    ///         control-flow operations that have inherent bits in their ``condition`` or ``target``
    ///         fields.
    ///     cycle_check (bool): When set to True this method will check that
    ///         replacing the provided ``node_block`` with a single node
    ///         would introduce a cycle (which would invalidate the
    ///         ``DAGCircuit``) and will raise a ``DAGCircuitError`` if a cycle
    ///         would be introduced. This checking comes with a run time
    ///         penalty. If you can guarantee that your input ``node_block`` is
    ///         a contiguous block and won't introduce a cycle when it's
    ///         contracted to a single node, this can be set to ``False`` to
    ///         improve the runtime performance of this method.
    ///
    /// Raises:
    ///     DAGCircuitError: if ``cycle_check`` is set to ``True`` and replacing
    ///         the specified block introduces a cycle or if ``node_block`` is
    ///         empty.
    ///
    /// Returns:
    ///     DAGOpNode: The op node that replaces the block.
    #[pyo3(signature = (node_block, op, wire_pos_map, cycle_check=true))]
    fn replace_block_with_op(
        &mut self,
        py: Python,
        node_block: Vec<PyRef<DAGNode>>,
        op: Bound<PyAny>,
        wire_pos_map: &Bound<PyDict>,
        cycle_check: bool,
    ) -> PyResult<Py<PyAny>> {
        // If node block is empty return early
        if node_block.is_empty() {
            return Err(DAGCircuitError::new_err(
                "Can't replace an empty 'node_block'",
            ));
        }

        let mut qubit_pos_map: HashMap<Qubit, usize> = HashMap::new();
        let mut clbit_pos_map: HashMap<Clbit, usize> = HashMap::new();
        for (bit, index) in wire_pos_map.iter() {
            if bit.is_instance(imports::QUBIT.get_bound(py))? {
                qubit_pos_map.insert(self.qubits.find(&bit).unwrap(), index.extract()?);
            } else if bit.is_instance(imports::CLBIT.get_bound(py))? {
                clbit_pos_map.insert(self.clbits.find(&bit).unwrap(), index.extract()?);
            } else {
                return Err(DAGCircuitError::new_err(
                    "Wire map keys must be Qubit or Clbit instances.",
                ));
            }
        }

        let block_ids: Vec<_> = node_block.iter().map(|n| n.node.unwrap()).collect();

        let mut block_op_names = Vec::new();
        let mut block_qargs: HashSet<Qubit> = HashSet::new();
        let mut block_cargs: HashSet<Clbit> = HashSet::new();
        for nd in &block_ids {
            let weight = self.dag.node_weight(*nd);
            match weight {
                Some(NodeType::Operation(packed)) => {
                    block_op_names.push(packed.op.name().to_string());
                    block_qargs.extend(self.qargs_interner.get(packed.qubits));
                    block_cargs.extend(self.cargs_interner.get(packed.clbits));

                    if let Some(condition) = packed.condition() {
                        block_cargs.extend(
                            self.clbits.map_bits(
                                self.control_flow_module
                                    .condition_resources(condition.bind(py))?
                                    .clbits
                                    .bind(py),
                            )?,
                        );
                        continue;
                    }

                    // Add classical bits from SwitchCaseOp, if applicable.
                    if let OperationRef::Instruction(op) = packed.op.view() {
                        if op.name() == "switch_case" {
                            let op_bound = op.instruction.bind(py);
                            let target = op_bound.getattr(intern!(py, "target"))?;
                            if target.is_instance(imports::CLBIT.get_bound(py))? {
                                block_cargs.insert(self.clbits.find(&target).unwrap());
                            } else if target
                                .is_instance(imports::CLASSICAL_REGISTER.get_bound(py))?
                            {
                                block_cargs.extend(
                                    self.clbits
                                        .map_bits(target.extract::<Vec<Bound<PyAny>>>()?)?,
                                );
                            } else {
                                block_cargs.extend(
                                    self.clbits.map_bits(
                                        self.control_flow_module
                                            .node_resources(&target)?
                                            .clbits
                                            .bind(py),
                                    )?,
                                );
                            }
                        }
                    }
                }
                Some(_) => {
                    return Err(DAGCircuitError::new_err(
                        "Nodes in 'node_block' must be of type 'DAGOpNode'.",
                    ))
                }
                None => {
                    return Err(DAGCircuitError::new_err(
                        "Node in 'node_block' not found in DAG.",
                    ))
                }
            }
        }

        let mut block_qargs: Vec<Qubit> = block_qargs
            .into_iter()
            .filter(|q| qubit_pos_map.contains_key(q))
            .collect();
        block_qargs.sort_by_key(|q| qubit_pos_map[q]);

        let mut block_cargs: Vec<Clbit> = block_cargs
            .into_iter()
            .filter(|c| clbit_pos_map.contains_key(c))
            .collect();
        block_cargs.sort_by_key(|c| clbit_pos_map[c]);

        let py_op = op.extract::<OperationFromPython>()?;

        if py_op.operation.num_qubits() as usize != block_qargs.len() {
            return Err(DAGCircuitError::new_err(format!(
                "Number of qubits in the replacement operation ({}) is not equal to the number of qubits in the block ({})!", py_op.operation.num_qubits(), block_qargs.len()
            )));
        }

        let op_name = py_op.operation.name().to_string();
        let qubits = self.qargs_interner.insert_owned(block_qargs);
        let clbits = self.cargs_interner.insert_owned(block_cargs);
        let weight = NodeType::Operation(PackedInstruction {
            op: py_op.operation,
            qubits,
            clbits,
            params: (!py_op.params.is_empty()).then(|| Box::new(py_op.params)),
            extra_attrs: py_op.extra_attrs,
            #[cfg(feature = "cache_pygates")]
            py_op: op.unbind().into(),
        });

        let new_node = self
            .dag
            .contract_nodes(block_ids, weight, cycle_check)
            .map_err(|e| match e {
                ContractError::DAGWouldCycle => DAGCircuitError::new_err(
                    "Replacing the specified node block would introduce a cycle",
                ),
            })?;

        self.increment_op(op_name.as_str());
        for name in block_op_names {
            self.decrement_op(name.as_str());
        }

        self.get_node(py, new_node)
    }

    /// Replace one node with dag.
    ///
    /// Args:
    ///     node (DAGOpNode): node to substitute
    ///     input_dag (DAGCircuit): circuit that will substitute the node
    ///     wires (list[Bit] | Dict[Bit, Bit]): gives an order for (qu)bits
    ///         in the input circuit. If a list, then the bits refer to those in the ``input_dag``,
    ///         and the order gets matched to the node wires by qargs first, then cargs, then
    ///         conditions.  If a dictionary, then a mapping of bits in the ``input_dag`` to those
    ///         that the ``node`` acts on.
    ///     propagate_condition (bool): If ``True`` (default), then any ``condition`` attribute on
    ///         the operation within ``node`` is propagated to each node in the ``input_dag``.  If
    ///         ``False``, then the ``input_dag`` is assumed to faithfully implement suitable
    ///         conditional logic already.  This is ignored for :class:`.ControlFlowOp`\\ s (i.e.
    ///         treated as if it is ``False``); replacements of those must already fulfill the same
    ///         conditional logic or this function would be close to useless for them.
    ///
    /// Returns:
    ///     dict: maps node IDs from `input_dag` to their new node incarnations in `self`.
    ///
    /// Raises:
    ///     DAGCircuitError: if met with unexpected predecessor/successors
    #[pyo3(signature = (node, input_dag, wires=None, propagate_condition=true))]
    fn substitute_node_with_dag(
        &mut self,
        py: Python,
        node: &Bound<PyAny>,
        input_dag: &DAGCircuit,
        wires: Option<Bound<PyAny>>,
        propagate_condition: bool,
    ) -> PyResult<Py<PyDict>> {
        let (node_index, bound_node) = match node.downcast::<DAGOpNode>() {
            Ok(bound_node) => (bound_node.borrow().as_ref().node.unwrap(), bound_node),
            Err(_) => return Err(DAGCircuitError::new_err("expected node DAGOpNode")),
        };

        let node = match &self.dag[node_index] {
            NodeType::Operation(op) => op.clone(),
            _ => return Err(DAGCircuitError::new_err("expected node")),
        };

        type WireMapsTuple = (HashMap<Qubit, Qubit>, HashMap<Clbit, Clbit>, Py<PyDict>);

        let build_wire_map = |wires: &Bound<PyList>| -> PyResult<WireMapsTuple> {
            let qargs_list = imports::BUILTIN_LIST
                .get_bound(py)
                .call1((bound_node.borrow().get_qargs(py),))?;
            let qargs_list = qargs_list.downcast::<PyList>().unwrap();
            let cargs_list = imports::BUILTIN_LIST
                .get_bound(py)
                .call1((bound_node.borrow().get_cargs(py),))?;
            let cargs_list = cargs_list.downcast::<PyList>().unwrap();
            let cargs_set = imports::BUILTIN_SET.get_bound(py).call1((cargs_list,))?;
            let cargs_set = cargs_set.downcast::<PySet>().unwrap();
            if !propagate_condition && self.may_have_additional_wires(py, &node) {
                let (add_cargs, _add_vars) =
                    self.additional_wires(py, node.op.view(), node.condition())?;
                for wire in add_cargs.iter() {
                    let clbit = &self.clbits.get(*wire).unwrap();
                    if !cargs_set.contains(clbit.clone_ref(py))? {
                        cargs_list.append(clbit)?;
                    }
                }
            }
            let qargs_len = qargs_list.len();
            let cargs_len = cargs_list.len();

            if qargs_len + cargs_len != wires.len() {
                return Err(DAGCircuitError::new_err(format!(
                    "bit mapping invalid: expected {}, got {}",
                    qargs_len + cargs_len,
                    wires.len()
                )));
            }
            let mut qubit_wire_map = HashMap::new();
            let mut clbit_wire_map = HashMap::new();
            let var_map = PyDict::new_bound(py);
            for (index, wire) in wires.iter().enumerate() {
                if wire.is_instance(imports::QUBIT.get_bound(py))? {
                    if index >= qargs_len {
                        unreachable!()
                    }
                    let input_qubit: Qubit = input_dag.qubits.find(&wire).unwrap();
                    let self_qubit: Qubit = self.qubits.find(&qargs_list.get_item(index)?).unwrap();
                    qubit_wire_map.insert(input_qubit, self_qubit);
                } else if wire.is_instance(imports::CLBIT.get_bound(py))? {
                    if index < qargs_len {
                        unreachable!()
                    }
                    clbit_wire_map.insert(
                        input_dag.clbits.find(&wire).unwrap(),
                        self.clbits
                            .find(&cargs_list.get_item(index - qargs_len)?)
                            .unwrap(),
                    );
                } else {
                    return Err(DAGCircuitError::new_err(
                        "`Var` nodes cannot be remapped during substitution",
                    ));
                }
            }
            Ok((qubit_wire_map, clbit_wire_map, var_map.unbind()))
        };

        let (mut qubit_wire_map, mut clbit_wire_map, var_map): (
            HashMap<Qubit, Qubit>,
            HashMap<Clbit, Clbit>,
            Py<PyDict>,
        ) = match wires {
            Some(wires) => match wires.downcast::<PyDict>() {
                Ok(bound_wires) => {
                    let mut qubit_wire_map = HashMap::new();
                    let mut clbit_wire_map = HashMap::new();
                    let var_map = PyDict::new_bound(py);
                    for (source_wire, target_wire) in bound_wires.iter() {
                        if source_wire.is_instance(imports::QUBIT.get_bound(py))? {
                            qubit_wire_map.insert(
                                input_dag.qubits.find(&source_wire).unwrap(),
                                self.qubits.find(&target_wire).unwrap(),
                            );
                        } else if source_wire.is_instance(imports::CLBIT.get_bound(py))? {
                            clbit_wire_map.insert(
                                input_dag.clbits.find(&source_wire).unwrap(),
                                self.clbits.find(&target_wire).unwrap(),
                            );
                        } else {
                            var_map.set_item(source_wire, target_wire)?;
                        }
                    }
                    (qubit_wire_map, clbit_wire_map, var_map.unbind())
                }
                Err(_) => {
                    let wires: Bound<PyList> = match wires.downcast::<PyList>() {
                        Ok(bound_list) => bound_list.clone(),
                        // If someone passes a sequence instead of an exact list (tuple is
                        // occasionally used) cast that to a list and then use it.
                        Err(_) => {
                            let raw_wires = imports::BUILTIN_LIST.get_bound(py).call1((wires,))?;
                            raw_wires.extract()?
                        }
                    };
                    build_wire_map(&wires)?
                }
            },
            None => {
                let raw_wires = input_dag.get_wires(py);
                let binding = raw_wires?;
                let wires = binding.bind(py);
                build_wire_map(wires)?
            }
        };

        let var_iter = input_dag.iter_vars(py)?;
        let raw_set = imports::BUILTIN_SET.get_bound(py).call1((var_iter,))?;
        let input_dag_var_set: &Bound<PySet> = raw_set.downcast()?;

        let node_vars = if self.may_have_additional_wires(py, &node) {
            let (_additional_clbits, additional_vars) =
                self.additional_wires(py, node.op.view(), node.condition())?;
            let var_set = PySet::new_bound(py, &additional_vars)?;
            if input_dag_var_set
                .call_method1(intern!(py, "difference"), (var_set.clone(),))?
                .is_truthy()?
            {
                return Err(DAGCircuitError::new_err(format!(
                    "Cannot replace a node with a DAG with more variables. Variables in node: {:?}. Variables in dag: {:?}",
                    var_set.str(), input_dag_var_set.str(),
                )));
            }
            var_set
        } else {
            PySet::empty_bound(py)?
        };
        let bound_var_map = var_map.bind(py);
        for var in input_dag_var_set.iter() {
            bound_var_map.set_item(var.clone(), var)?;
        }

        for contracted_var in node_vars
            .call_method1(intern!(py, "difference"), (input_dag_var_set,))?
            .downcast::<PySet>()?
            .iter()
        {
            let pred = self
                .dag
                .edges_directed(node_index, Incoming)
                .find(|edge| {
                    if let Wire::Var(var) = edge.weight() {
                        contracted_var.eq(var).unwrap()
                    } else {
                        false
                    }
                })
                .unwrap();
            let succ = self
                .dag
                .edges_directed(node_index, Outgoing)
                .find(|edge| {
                    if let Wire::Var(var) = edge.weight() {
                        contracted_var.eq(var).unwrap()
                    } else {
                        false
                    }
                })
                .unwrap();
            self.dag.add_edge(
                pred.source(),
                succ.target(),
                Wire::Var(contracted_var.unbind()),
            );
        }

        let mut new_input_dag: Option<DAGCircuit> = None;
        // It doesn't make sense to try and propagate a condition from a control-flow op; a
        // replacement for the control-flow op should implement the operation completely.
        let node_map = if propagate_condition && !node.op.control_flow() {
            // Nested until https://github.com/rust-lang/rust/issues/53667 is fixed in a stable
            // release
            if let Some(condition) = node
                .extra_attrs
                .as_ref()
                .and_then(|attrs| attrs.condition.as_ref())
            {
                let mut in_dag = input_dag.copy_empty_like(py, "alike")?;
                // The remapping of `condition` below is still using the old code that assumes a 2-tuple.
                // This is because this remapping code only makes sense in the case of non-control-flow
                // operations being replaced.  These can only have the 2-tuple conditions, and the
                // ability to set a condition at an individual node level will be deprecated and removed
                // in favour of the new-style conditional blocks.  The extra logic in here to add
                // additional wires into the map as necessary would hugely complicate matters if we tried
                // to abstract it out into the `VariableMapper` used elsewhere.
                let wire_map = PyDict::new_bound(py);
                for (source_qubit, target_qubit) in &qubit_wire_map {
                    wire_map.set_item(
                        in_dag.qubits.get(*source_qubit).unwrap().clone_ref(py),
                        self.qubits.get(*target_qubit).unwrap().clone_ref(py),
                    )?
                }
                for (source_clbit, target_clbit) in &clbit_wire_map {
                    wire_map.set_item(
                        in_dag.clbits.get(*source_clbit).unwrap().clone_ref(py),
                        self.clbits.get(*target_clbit).unwrap().clone_ref(py),
                    )?
                }
                wire_map.update(var_map.bind(py).as_mapping())?;

                let reverse_wire_map = wire_map.iter().map(|(k, v)| (v, k)).into_py_dict_bound(py);
                let (py_target, py_value): (Bound<PyAny>, Bound<PyAny>) =
                    condition.bind(py).extract()?;
                let (py_new_target, target_cargs) =
                    if py_target.is_instance(imports::CLBIT.get_bound(py))? {
                        let new_target = reverse_wire_map
                            .get_item(&py_target)?
                            .map(Ok::<_, PyErr>)
                            .unwrap_or_else(|| {
                                // Target was not in node's wires, so we need a dummy.
                                let new_target = imports::CLBIT.get_bound(py).call0()?;
                                in_dag.add_clbit_unchecked(py, &new_target)?;
                                wire_map.set_item(&new_target, &py_target)?;
                                reverse_wire_map.set_item(&py_target, &new_target)?;
                                Ok(new_target)
                            })?;
                        (new_target.clone(), PySet::new_bound(py, &[new_target])?)
                    } else {
                        // ClassicalRegister
                        let target_bits: Vec<Bound<PyAny>> =
                            py_target.iter()?.collect::<PyResult<_>>()?;
                        let mapped_bits: Vec<Option<Bound<PyAny>>> = target_bits
                            .iter()
                            .map(|b| reverse_wire_map.get_item(b))
                            .collect::<PyResult<_>>()?;

                        let mut new_target = Vec::with_capacity(target_bits.len());
                        let target_cargs = PySet::empty_bound(py)?;
                        for (ours, theirs) in target_bits.into_iter().zip(mapped_bits) {
                            if let Some(theirs) = theirs {
                                // Target bit was in node's wires.
                                new_target.push(theirs.clone());
                                target_cargs.add(theirs)?;
                            } else {
                                // Target bit was not in node's wires, so we need a dummy.
                                let theirs = imports::CLBIT.get_bound(py).call0()?;
                                in_dag.add_clbit_unchecked(py, &theirs)?;
                                wire_map.set_item(&theirs, &ours)?;
                                reverse_wire_map.set_item(&ours, &theirs)?;
                                new_target.push(theirs.clone());
                                target_cargs.add(theirs)?;
                            }
                        }
                        let kwargs = [("bits", new_target.into_py(py))].into_py_dict_bound(py);
                        let new_target_register = imports::CLASSICAL_REGISTER
                            .get_bound(py)
                            .call((), Some(&kwargs))?;
                        in_dag.add_creg(py, &new_target_register)?;
                        (new_target_register, target_cargs)
                    };
                let new_condition = PyTuple::new_bound(py, [py_new_target, py_value]);

                qubit_wire_map.clear();
                clbit_wire_map.clear();
                for item in wire_map.items().iter() {
                    let (in_bit, self_bit): (Bound<PyAny>, Bound<PyAny>) = item.extract()?;
                    if in_bit.is_instance(imports::QUBIT.get_bound(py))? {
                        let in_index = in_dag.qubits.find(&in_bit).unwrap();
                        let self_index = self.qubits.find(&self_bit).unwrap();
                        qubit_wire_map.insert(in_index, self_index);
                    } else {
                        let in_index = in_dag.clbits.find(&in_bit).unwrap();
                        let self_index = self.clbits.find(&self_bit).unwrap();
                        clbit_wire_map.insert(in_index, self_index);
                    }
                }
                for in_node_index in input_dag.topological_op_nodes()? {
                    let in_node = &input_dag.dag[in_node_index];
                    if let NodeType::Operation(inst) = in_node {
                        if inst
                            .extra_attrs
                            .as_ref()
                            .and_then(|attrs| attrs.condition.as_ref())
                            .is_some()
                        {
                            return Err(DAGCircuitError::new_err(
                                "cannot propagate a condition to an element that already has one",
                            ));
                        }
                        let cargs = input_dag.cargs_interner.get(inst.clbits);
                        let cargs_bits: Vec<PyObject> = input_dag
                            .clbits
                            .map_indices(cargs)
                            .map(|x| x.clone_ref(py))
                            .collect();
                        if !target_cargs
                            .call_method1(intern!(py, "intersection"), (cargs_bits,))?
                            .downcast::<PySet>()?
                            .is_empty()
                        {
                            return Err(DAGCircuitError::new_err("cannot propagate a condition to an element that acts on those bits"));
                        }
                        let mut new_inst = inst.clone();
                        if new_condition.is_truthy()? {
                            if let Some(ref mut attrs) = new_inst.extra_attrs {
                                attrs.condition = Some(new_condition.as_any().clone().unbind());
                            } else {
                                new_inst.extra_attrs = Some(Box::new(ExtraInstructionAttributes {
                                    condition: Some(new_condition.as_any().clone().unbind()),
                                    label: None,
                                    duration: None,
                                    unit: None,
                                }));
                            }
                            #[cfg(feature = "cache_pygates")]
                            {
                                new_inst.py_op.take();
                            }
                        }
                        in_dag.push_back(py, new_inst)?;
                    }
                }
                let node_map = self.substitute_node_with_subgraph(
                    py,
                    node_index,
                    &in_dag,
                    &qubit_wire_map,
                    &clbit_wire_map,
                    &var_map,
                )?;
                new_input_dag = Some(in_dag);
                node_map
            } else {
                self.substitute_node_with_subgraph(
                    py,
                    node_index,
                    input_dag,
                    &qubit_wire_map,
                    &clbit_wire_map,
                    &var_map,
                )?
            }
        } else {
            self.substitute_node_with_subgraph(
                py,
                node_index,
                input_dag,
                &qubit_wire_map,
                &clbit_wire_map,
                &var_map,
            )?
        };
        self.global_phase = add_global_phase(py, &self.global_phase, &input_dag.global_phase)?;

        let wire_map_dict = PyDict::new_bound(py);
        for (source, target) in clbit_wire_map.iter() {
            let source_bit = match new_input_dag {
                Some(ref in_dag) => in_dag.clbits.get(*source),
                None => input_dag.clbits.get(*source),
            };
            let target_bit = self.clbits.get(*target);
            wire_map_dict.set_item(source_bit, target_bit)?;
        }
        let bound_var_map = var_map.bind(py);

        // Note: creating this list to hold new registers created by the mapper is a temporary
        // measure until qiskit.expr is ported to Rust. It is necessary because we cannot easily
        // have Python call back to DAGCircuit::add_creg while we're currently borrowing
        // the DAGCircuit.
        let new_registers = PyList::empty_bound(py);
        let add_new_register = new_registers.getattr("append")?.unbind();
        let flush_new_registers = |dag: &mut DAGCircuit| -> PyResult<()> {
            for reg in &new_registers {
                dag.add_creg(py, &reg)?;
            }
            new_registers.del_slice(0, new_registers.len())?;
            Ok(())
        };

        let variable_mapper = PyVariableMapper::new(
            py,
            self.cregs.bind(py).values().into_any(),
            Some(wire_map_dict),
            Some(bound_var_map.clone()),
            Some(add_new_register),
        )?;

        for (old_node_index, new_node_index) in node_map.iter() {
            let old_node = match new_input_dag {
                Some(ref in_dag) => &in_dag.dag[*old_node_index],
                None => &input_dag.dag[*old_node_index],
            };
            if let NodeType::Operation(old_inst) = old_node {
                if let OperationRef::Instruction(old_op) = old_inst.op.view() {
                    if old_op.name() == "switch_case" {
                        let raw_target = old_op.instruction.getattr(py, "target")?;
                        let target = raw_target.bind(py);
                        let kwargs = PyDict::new_bound(py);
                        kwargs.set_item(
                            "label",
                            old_inst
                                .extra_attrs
                                .as_ref()
                                .and_then(|attrs| attrs.label.as_ref()),
                        )?;
                        let new_op = imports::SWITCH_CASE_OP.get_bound(py).call(
                            (
                                variable_mapper.map_target(target)?,
                                old_op.instruction.call_method0(py, "cases_specifier")?,
                            ),
                            Some(&kwargs),
                        )?;
                        flush_new_registers(self)?;

                        if let NodeType::Operation(ref mut new_inst) =
                            &mut self.dag[*new_node_index]
                        {
                            new_inst.op = PyInstruction {
                                qubits: old_op.num_qubits(),
                                clbits: old_op.num_clbits(),
                                params: old_op.num_params(),
                                control_flow: old_op.control_flow(),
                                op_name: old_op.name().to_string(),
                                instruction: new_op.clone().unbind(),
                            }
                            .into();
                            #[cfg(feature = "cache_pygates")]
                            {
                                new_inst.py_op = new_op.unbind().into();
                            }
                        }
                    }
                }
                if let Some(condition) = old_inst
                    .extra_attrs
                    .as_ref()
                    .and_then(|attrs| attrs.condition.as_ref())
                {
                    if old_inst.op.name() != "switch_case" {
                        let new_condition: Option<PyObject> = variable_mapper
                            .map_condition(condition.bind(py), false)?
                            .extract()?;
                        flush_new_registers(self)?;

                        if let NodeType::Operation(ref mut new_inst) =
                            &mut self.dag[*new_node_index]
                        {
                            match &mut new_inst.extra_attrs {
                                Some(attrs) => attrs.condition.clone_from(&new_condition),
                                None => {
                                    new_inst.extra_attrs =
                                        Some(Box::new(ExtraInstructionAttributes {
                                            label: None,
                                            condition: new_condition.clone(),
                                            unit: None,
                                            duration: None,
                                        }))
                                }
                            }
                            #[cfg(feature = "cache_pygates")]
                            {
                                new_inst.py_op.take();
                            }
                            match new_inst.op.view() {
                                OperationRef::Instruction(py_inst) => {
                                    py_inst
                                        .instruction
                                        .setattr(py, "condition", new_condition)?;
                                }
                                OperationRef::Gate(py_gate) => {
                                    py_gate.gate.setattr(py, "condition", new_condition)?;
                                }
                                OperationRef::Operation(py_op) => {
                                    py_op.operation.setattr(py, "condition", new_condition)?;
                                }
                                OperationRef::Standard(_) => {}
                            }
                        }
                    }
                }
            }
        }
        let out_dict = PyDict::new_bound(py);
        for (old_index, new_index) in node_map {
            out_dict.set_item(old_index.index(), self.get_node(py, new_index)?)?;
        }
        Ok(out_dict.unbind())
    }

    /// Replace a DAGOpNode with a single operation. qargs, cargs and
    /// conditions for the new operation will be inferred from the node to be
    /// replaced. The new operation will be checked to match the shape of the
    /// replaced operation.
    ///
    /// Args:
    ///     node (DAGOpNode): Node to be replaced
    ///     op (qiskit.circuit.Operation): The :class:`qiskit.circuit.Operation`
    ///         instance to be added to the DAG
    ///     inplace (bool): Optional, default False. If True, existing DAG node
    ///         will be modified to include op. Otherwise, a new DAG node will
    ///         be used.
    ///     propagate_condition (bool): Optional, default True.  If True, a condition on the
    ///         ``node`` to be replaced will be applied to the new ``op``.  This is the legacy
    ///         behaviour.  If either node is a control-flow operation, this will be ignored.  If
    ///         the ``op`` already has a condition, :exc:`.DAGCircuitError` is raised.
    ///
    /// Returns:
    ///     DAGOpNode: the new node containing the added operation.
    ///
    /// Raises:
    ///     DAGCircuitError: If replacement operation was incompatible with
    ///     location of target node.
    #[pyo3(signature = (node, op, inplace=false, propagate_condition=true))]
    pub fn substitute_node(
        &mut self,
        node: &Bound<PyAny>,
        op: &Bound<PyAny>,
        inplace: bool,
        propagate_condition: bool,
    ) -> PyResult<Py<PyAny>> {
        let mut node: PyRefMut<DAGOpNode> = match node.downcast() {
            Ok(node) => node.borrow_mut(),
            Err(_) => return Err(DAGCircuitError::new_err("Only DAGOpNodes can be replaced.")),
        };
        let py = op.py();
        let node_index = node.as_ref().node.unwrap();
        // Extract information from node that is going to be replaced
        let old_packed = match self.dag.node_weight(node_index) {
            Some(NodeType::Operation(old_packed)) => old_packed.clone(),
            Some(_) => {
                return Err(DAGCircuitError::new_err(
                    "'node' must be of type 'DAGOpNode'.",
                ))
            }
            None => return Err(DAGCircuitError::new_err("'node' not found in DAG.")),
        };
        // Extract information from new op
        let new_op = op.extract::<OperationFromPython>()?;
        let current_wires: HashSet<Wire> = self
            .dag
            .edges(node_index)
            .map(|e| e.weight().clone())
            .collect();
        let mut new_wires: HashSet<Wire> = self
            .qargs_interner
            .get(old_packed.qubits)
            .iter()
            .map(|x| Wire::Qubit(*x))
            .chain(
                self.cargs_interner
                    .get(old_packed.clbits)
                    .iter()
                    .map(|x| Wire::Clbit(*x)),
            )
            .collect();
        let (additional_clbits, additional_vars) = self.additional_wires(
            py,
            new_op.operation.view(),
            new_op
                .extra_attrs
                .as_ref()
                .and_then(|attrs| attrs.condition.as_ref()),
        )?;
        new_wires.extend(additional_clbits.iter().map(|x| Wire::Clbit(*x)));
        new_wires.extend(additional_vars.iter().map(|x| Wire::Var(x.clone_ref(py))));

        if old_packed.op.num_qubits() != new_op.operation.num_qubits()
            || old_packed.op.num_clbits() != new_op.operation.num_clbits()
        {
            return Err(DAGCircuitError::new_err(
                format!(
                    "Cannot replace node of width ({} qubits, {} clbits) with operation of mismatched width ({} qubits, {} clbits)",
                    old_packed.op.num_qubits(), old_packed.op.num_clbits(), new_op.operation.num_qubits(), new_op.operation.num_clbits()
                )));
        }

        #[cfg(feature = "cache_pygates")]
        let mut py_op_cache = Some(op.clone().unbind());

        let mut extra_attrs = new_op.extra_attrs.clone();
        // If either operation is a control-flow operation, propagate_condition is ignored
        if propagate_condition
            && !(node.instruction.operation.control_flow() || new_op.operation.control_flow())
        {
            // if new_op has a condition, the condition can't be propagated from the old node
            if new_op
                .extra_attrs
                .as_ref()
                .and_then(|extra| extra.condition.as_ref())
                .is_some()
            {
                return Err(DAGCircuitError::new_err(
                    "Cannot propagate a condition to an operation that already has one.",
                ));
            }
            if let Some(old_condition) = old_packed.condition() {
                if matches!(new_op.operation.view(), OperationRef::Operation(_)) {
                    return Err(DAGCircuitError::new_err(
                        "Cannot add a condition on a generic Operation.",
                    ));
                }
                if let Some(ref mut extra) = extra_attrs {
                    extra.condition = Some(old_condition.clone_ref(py));
                } else {
                    extra_attrs = ExtraInstructionAttributes::new(
                        None,
                        None,
                        None,
                        Some(old_condition.clone_ref(py)),
                    )
                    .map(Box::new)
                }
                let binding = self
                    .control_flow_module
                    .condition_resources(old_condition.bind(py))?;
                let condition_clbits = binding.clbits.bind(py);
                for bit in condition_clbits {
                    new_wires.insert(Wire::Clbit(self.clbits.find(&bit).unwrap()));
                }
                let op_ref = new_op.operation.view();
                if let OperationRef::Instruction(inst) = op_ref {
                    inst.instruction
                        .bind(py)
                        .setattr(intern!(py, "condition"), old_condition)?;
                } else if let OperationRef::Gate(gate) = op_ref {
                    gate.gate.bind(py).call_method1(
                        intern!(py, "c_if"),
                        old_condition.downcast_bound::<PyTuple>(py)?,
                    )?;
                }
                #[cfg(feature = "cache_pygates")]
                {
                    py_op_cache = None;
                }
            }
        };
        if new_wires != current_wires {
            // The new wires must be a non-strict subset of the current wires; if they add new
            // wires, we'd not know where to cut the existing wire to insert the new dependency.
            return Err(DAGCircuitError::new_err(format!(
                "New operation '{:?}' does not span the same wires as the old node '{:?}'. New wires: {:?}, old_wires: {:?}.", op.str(), old_packed.op.view(), new_wires, current_wires
            )));
        }

        if inplace {
            node.instruction.operation = new_op.operation.clone();
            node.instruction.params = new_op.params.clone();
            node.instruction.extra_attrs = extra_attrs.clone();
            #[cfg(feature = "cache_pygates")]
            {
                node.instruction.py_op = py_op_cache
                    .as_ref()
                    .map(|ob| OnceCell::from(ob.clone_ref(py)))
                    .unwrap_or_default();
            }
        }
        // Clone op data, as it will be moved into the PackedInstruction
        let new_weight = NodeType::Operation(PackedInstruction {
            op: new_op.operation.clone(),
            qubits: old_packed.qubits,
            clbits: old_packed.clbits,
            params: (!new_op.params.is_empty()).then(|| new_op.params.into()),
            extra_attrs,
            #[cfg(feature = "cache_pygates")]
            py_op: py_op_cache.map(OnceCell::from).unwrap_or_default(),
        });
        let node_index = node.as_ref().node.unwrap();
        if let Some(weight) = self.dag.node_weight_mut(node_index) {
            *weight = new_weight;
        }

        // Update self.op_names
        self.decrement_op(old_packed.op.name());
        self.increment_op(new_op.operation.name());

        if inplace {
            Ok(node.into_py(py))
        } else {
            self.get_node(py, node_index)
        }
    }

    /// Decompose the circuit into sets of qubits with no gates connecting them.
    ///
    /// Args:
    ///     remove_idle_qubits (bool): Flag denoting whether to remove idle qubits from
    ///         the separated circuits. If ``False``, each output circuit will contain the
    ///         same number of qubits as ``self``.
    ///
    /// Returns:
    ///     List[DAGCircuit]: The circuits resulting from separating ``self`` into sets
    ///         of disconnected qubits
    ///
    /// Each :class:`~.DAGCircuit` instance returned by this method will contain the same number of
    /// clbits as ``self``. The global phase information in ``self`` will not be maintained
    /// in the subcircuits returned by this method.
    #[pyo3(signature = (remove_idle_qubits=false, *, vars_mode="alike"))]
    fn separable_circuits(
        &self,
        py: Python,
        remove_idle_qubits: bool,
        vars_mode: &str,
    ) -> PyResult<Py<PyList>> {
        let connected_components = rustworkx_core::connectivity::connected_components(&self.dag);
        let dags = PyList::empty_bound(py);

        for comp_nodes in connected_components.iter() {
            let mut new_dag = self.copy_empty_like(py, vars_mode)?;
            new_dag.global_phase = Param::Float(0.);

            // A map from nodes in the this DAGCircuit to nodes in the new dag. Used for adding edges
            let mut node_map: HashMap<NodeIndex, NodeIndex> =
                HashMap::with_capacity(comp_nodes.len());

            // Adding the nodes to the new dag
            let mut non_classical = false;
            for node in comp_nodes {
                match self.dag.node_weight(*node) {
                    Some(w) => match w {
                        NodeType::ClbitIn(b) => {
                            let clbit_in = new_dag.clbit_io_map[b.0 as usize][0];
                            node_map.insert(*node, clbit_in);
                        }
                        NodeType::ClbitOut(b) => {
                            let clbit_out = new_dag.clbit_io_map[b.0 as usize][1];
                            node_map.insert(*node, clbit_out);
                        }
                        NodeType::QubitIn(q) => {
                            let qbit_in = new_dag.qubit_io_map[q.0 as usize][0];
                            node_map.insert(*node, qbit_in);
                            non_classical = true;
                        }
                        NodeType::QubitOut(q) => {
                            let qbit_out = new_dag.qubit_io_map[q.0 as usize][1];
                            node_map.insert(*node, qbit_out);
                            non_classical = true;
                        }
                        NodeType::VarIn(v) => {
                            let var_in = new_dag.var_input_map.get(py, v).unwrap();
                            node_map.insert(*node, var_in);
                        }
                        NodeType::VarOut(v) => {
                            let var_out = new_dag.var_output_map.get(py, v).unwrap();
                            node_map.insert(*node, var_out);
                        }
                        NodeType::Operation(pi) => {
                            let new_node = new_dag.dag.add_node(NodeType::Operation(pi.clone()));
                            new_dag.increment_op(pi.op.name());
                            node_map.insert(*node, new_node);
                            non_classical = true;
                        }
                    },
                    None => panic!("DAG node without payload!"),
                }
            }
            if !non_classical {
                continue;
            }
            let node_filter = |node: NodeIndex| -> bool { node_map.contains_key(&node) };

            let filtered = NodeFiltered(&self.dag, node_filter);

            // Remove the edges added by copy_empty_like (as idle wires) to avoid duplication
            new_dag.dag.clear_edges();
            for edge in filtered.edge_references() {
                let new_source = node_map[&edge.source()];
                let new_target = node_map[&edge.target()];
                new_dag
                    .dag
                    .add_edge(new_source, new_target, edge.weight().clone());
            }
            // Add back any edges for idle wires
            for (qubit, [in_node, out_node]) in new_dag
                .qubit_io_map
                .iter()
                .enumerate()
                .map(|(idx, indices)| (Qubit(idx as u32), indices))
            {
                if new_dag.dag.edges(*in_node).next().is_none() {
                    new_dag
                        .dag
                        .add_edge(*in_node, *out_node, Wire::Qubit(qubit));
                }
            }
            for (clbit, [in_node, out_node]) in new_dag
                .clbit_io_map
                .iter()
                .enumerate()
                .map(|(idx, indices)| (Clbit(idx as u32), indices))
            {
                if new_dag.dag.edges(*in_node).next().is_none() {
                    new_dag
                        .dag
                        .add_edge(*in_node, *out_node, Wire::Clbit(clbit));
                }
            }
            for (var, in_node) in new_dag.var_input_map.iter(py) {
                if new_dag.dag.edges(in_node).next().is_none() {
                    let out_node = new_dag.var_output_map.get(py, &var).unwrap();
                    new_dag
                        .dag
                        .add_edge(in_node, out_node, Wire::Var(var.clone_ref(py)));
                }
            }
            if remove_idle_qubits {
                let idle_wires: Vec<Bound<PyAny>> = new_dag
                    .idle_wires(py, None)?
                    .into_bound(py)
                    .map(|q| q.unwrap())
                    .filter(|e| e.is_instance(imports::QUBIT.get_bound(py)).unwrap())
                    .collect();

                let qubits = PyTuple::new_bound(py, idle_wires);
                new_dag.remove_qubits(py, &qubits)?; // TODO: this does not really work, some issue with remove_qubits itself
            }

            dags.append(pyo3::Py::new(py, new_dag)?)?;
        }

        Ok(dags.unbind())
    }

    /// Swap connected nodes e.g. due to commutation.
    ///
    /// Args:
    ///     node1 (OpNode): predecessor node
    ///     node2 (OpNode): successor node
    ///
    /// Raises:
    ///     DAGCircuitError: if either node is not an OpNode or nodes are not connected
    fn swap_nodes(&mut self, node1: &DAGNode, node2: &DAGNode) -> PyResult<()> {
        let node1 = node1.node.unwrap();
        let node2 = node2.node.unwrap();

        // Check that both nodes correspond to operations
        if !matches!(self.dag.node_weight(node1).unwrap(), NodeType::Operation(_))
            || !matches!(self.dag.node_weight(node2).unwrap(), NodeType::Operation(_))
        {
            return Err(DAGCircuitError::new_err(
                "Nodes to swap are not both DAGOpNodes",
            ));
        }

        // Gather all wires connecting node1 and node2.
        // This functionality was extracted from rustworkx's 'get_edge_data'
        let wires: Vec<Wire> = self
            .dag
            .edges(node1)
            .filter(|edge| edge.target() == node2)
            .map(|edge| edge.weight().clone())
            .collect();

        if wires.is_empty() {
            return Err(DAGCircuitError::new_err(
                "Attempt to swap unconnected nodes",
            ));
        };

        // Closure that finds the first parent/child node connected to a reference node by given wire
        // and returns relevant edge information depending on the specified direction:
        //  - Incoming -> parent -> outputs (parent_edge_id, parent_source_node_id)
        //  - Outgoing -> child -> outputs (child_edge_id, child_target_node_id)
        // This functionality was inspired in rustworkx's 'find_predecessors_by_edge' and 'find_successors_by_edge'.
        let directed_edge_for_wire = |node: NodeIndex, direction: Direction, wire: &Wire| {
            for edge in self.dag.edges_directed(node, direction) {
                if wire == edge.weight() {
                    match direction {
                        Incoming => return Some((edge.id(), edge.source())),
                        Outgoing => return Some((edge.id(), edge.target())),
                    }
                }
            }
            None
        };

        // Vector that contains a tuple of (wire, edge_info, parent_info, child_info) per wire in wires
        let relevant_edges = wires
            .iter()
            .rev()
            .map(|wire| {
                (
                    wire,
                    directed_edge_for_wire(node1, Outgoing, wire).unwrap(),
                    directed_edge_for_wire(node1, Incoming, wire).unwrap(),
                    directed_edge_for_wire(node2, Outgoing, wire).unwrap(),
                )
            })
            .collect::<Vec<_>>();

        // Iterate over relevant edges and modify self.dag
        for (wire, (node1_to_node2, _), (parent_to_node1, parent), (node2_to_child, child)) in
            relevant_edges
        {
            self.dag.remove_edge(parent_to_node1);
            self.dag.add_edge(parent, node2, wire.clone());
            self.dag.remove_edge(node1_to_node2);
            self.dag.add_edge(node2, node1, wire.clone());
            self.dag.remove_edge(node2_to_child);
            self.dag.add_edge(node1, child, wire.clone());
        }
        Ok(())
    }

    /// Get the node in the dag.
    ///
    /// Args:
    ///     node_id(int): Node identifier.
    ///
    /// Returns:
    ///     node: the node.
    fn node(&self, py: Python, node_id: isize) -> PyResult<Py<PyAny>> {
        self.get_node(py, NodeIndex::new(node_id as usize))
    }

    /// Iterator for node values.
    ///
    /// Yield:
    ///     node: the node.
    fn nodes(&self, py: Python) -> PyResult<Py<PyIterator>> {
        let result: PyResult<Vec<_>> = self
            .dag
            .node_references()
            .map(|(node, weight)| self.unpack_into(py, node, weight))
            .collect();
        let tup = PyTuple::new_bound(py, result?);
        Ok(tup.into_any().iter().unwrap().unbind())
    }

    /// Iterator for edge values with source and destination node.
    ///
    /// This works by returning the outgoing edges from the specified nodes. If
    /// no nodes are specified all edges from the graph are returned.
    ///
    /// Args:
    ///     nodes(DAGOpNode, DAGInNode, or DAGOutNode|list(DAGOpNode, DAGInNode, or DAGOutNode):
    ///         Either a list of nodes or a single input node. If none is specified,
    ///         all edges are returned from the graph.
    ///
    /// Yield:
    ///     edge: the edge as a tuple with the format
    ///         (source node, destination node, edge wire)
    fn edges(&self, nodes: Option<Bound<PyAny>>, py: Python) -> PyResult<Py<PyIterator>> {
        let get_node_index = |obj: &Bound<PyAny>| -> PyResult<NodeIndex> {
            Ok(obj.downcast::<DAGNode>()?.borrow().node.unwrap())
        };

        let actual_nodes: Vec<_> = match nodes {
            None => self.dag.node_indices().collect(),
            Some(nodes) => {
                let mut out = Vec::new();
                if let Ok(node) = get_node_index(&nodes) {
                    out.push(node);
                } else {
                    for node in nodes.iter()? {
                        out.push(get_node_index(&node?)?);
                    }
                }
                out
            }
        };

        let mut edges = Vec::new();
        for node in actual_nodes {
            for edge in self.dag.edges_directed(node, Outgoing) {
                edges.push((
                    self.get_node(py, edge.source())?,
                    self.get_node(py, edge.target())?,
                    match edge.weight() {
                        Wire::Qubit(qubit) => self.qubits.get(*qubit).unwrap(),
                        Wire::Clbit(clbit) => self.clbits.get(*clbit).unwrap(),
                        Wire::Var(var) => var,
                    },
                ))
            }
        }

        Ok(PyTuple::new_bound(py, edges)
            .into_any()
            .iter()
            .unwrap()
            .unbind())
    }

    /// Get the list of "op" nodes in the dag.
    ///
    /// Args:
    ///     op (Type): :class:`qiskit.circuit.Operation` subclass op nodes to
    ///         return. If None, return all op nodes.
    ///     include_directives (bool): include `barrier`, `snapshot` etc.
    ///
    /// Returns:
    ///     list[DAGOpNode]: the list of dag nodes containing the given op.
    #[pyo3(name= "op_nodes", signature=(op=None, include_directives=true))]
    fn py_op_nodes(
        &self,
        py: Python,
        op: Option<&Bound<PyType>>,
        include_directives: bool,
    ) -> PyResult<Vec<Py<PyAny>>> {
        let mut nodes = Vec::new();
        let filter_is_nonstandard = if let Some(op) = op {
            op.getattr(intern!(py, "_standard_gate")).ok().is_none()
        } else {
            true
        };
        for (node, weight) in self.dag.node_references() {
            if let NodeType::Operation(packed) = &weight {
                if !include_directives && packed.op.directive() {
                    continue;
                }
                if let Some(op_type) = op {
                    // This middle catch is to avoid Python-space operation creation for most uses of
                    // `op`; we're usually just looking for control-flow ops, and standard gates
                    // aren't control-flow ops.
                    if !(filter_is_nonstandard && packed.op.try_standard_gate().is_some())
                        && packed.op.py_op_is_instance(op_type)?
                    {
                        nodes.push(self.unpack_into(py, node, weight)?);
                    }
                } else {
                    nodes.push(self.unpack_into(py, node, weight)?);
                }
            }
        }
        Ok(nodes)
    }

    /// Get a list of "op" nodes in the dag that contain control flow instructions.
    ///
    /// Returns:
    ///     list[DAGOpNode] | None: The list of dag nodes containing control flow ops. If there
    ///         are no control flow nodes None is returned
    fn control_flow_op_nodes(&self, py: Python) -> PyResult<Option<Vec<Py<PyAny>>>> {
        if self.has_control_flow() {
            let result: PyResult<Vec<Py<PyAny>>> = self
                .dag
                .node_references()
                .filter_map(|(node_index, node_type)| match node_type {
                    NodeType::Operation(ref node) => {
                        if node.op.control_flow() {
                            Some(self.unpack_into(py, node_index, node_type))
                        } else {
                            None
                        }
                    }
                    _ => None,
                })
                .collect();
            Ok(Some(result?))
        } else {
            Ok(None)
        }
    }

    /// Get the list of gate nodes in the dag.
    ///
    /// Returns:
    ///     list[DAGOpNode]: the list of DAGOpNodes that represent gates.
    fn gate_nodes(&self, py: Python) -> PyResult<Vec<Py<PyAny>>> {
        self.dag
            .node_references()
            .filter_map(|(node, weight)| match weight {
                NodeType::Operation(ref packed) => match packed.op.view() {
                    OperationRef::Gate(_) | OperationRef::Standard(_) => {
                        Some(self.unpack_into(py, node, weight))
                    }
                    _ => None,
                },
                _ => None,
            })
            .collect()
    }

    /// Get the set of "op" nodes with the given name.
    #[pyo3(signature = (*names))]
    fn named_nodes(&self, py: Python<'_>, names: &Bound<PyTuple>) -> PyResult<Vec<Py<PyAny>>> {
        let mut names_set: HashSet<String> = HashSet::with_capacity(names.len());
        for name_obj in names.iter() {
            names_set.insert(name_obj.extract::<String>()?);
        }
        let mut result: Vec<Py<PyAny>> = Vec::new();
        for (id, weight) in self.dag.node_references() {
            if let NodeType::Operation(ref packed) = weight {
                if names_set.contains(packed.op.name()) {
                    result.push(self.unpack_into(py, id, weight)?);
                }
            }
        }
        Ok(result)
    }

    /// Get list of 2 qubit operations. Ignore directives like snapshot and barrier.
    fn two_qubit_ops(&self, py: Python) -> PyResult<Vec<Py<PyAny>>> {
        let mut nodes = Vec::new();
        for (node, weight) in self.dag.node_references() {
            if let NodeType::Operation(ref packed) = weight {
                if packed.op.directive() {
                    continue;
                }

                let qargs = self.qargs_interner.get(packed.qubits);
                if qargs.len() == 2 {
                    nodes.push(self.unpack_into(py, node, weight)?);
                }
            }
        }
        Ok(nodes)
    }

    /// Get list of 3+ qubit operations. Ignore directives like snapshot and barrier.
    fn multi_qubit_ops(&self, py: Python) -> PyResult<Vec<Py<PyAny>>> {
        let mut nodes = Vec::new();
        for (node, weight) in self.dag.node_references() {
            if let NodeType::Operation(ref packed) = weight {
                if packed.op.directive() {
                    continue;
                }

                let qargs = self.qargs_interner.get(packed.qubits);
                if qargs.len() >= 3 {
                    nodes.push(self.unpack_into(py, node, weight)?);
                }
            }
        }
        Ok(nodes)
    }

    /// Returns the longest path in the dag as a list of DAGOpNodes, DAGInNodes, and DAGOutNodes.
    fn longest_path(&self, py: Python) -> PyResult<Vec<PyObject>> {
        let weight_fn = |_| -> Result<usize, Infallible> { Ok(1) };
        match rustworkx_core::dag_algo::longest_path(&self.dag, weight_fn).unwrap() {
            Some(res) => res.0,
            None => return Err(DAGCircuitError::new_err("not a DAG")),
        }
        .into_iter()
        .map(|node_index| self.get_node(py, node_index))
        .collect()
    }

    /// Returns iterator of the successors of a node as DAGOpNodes and DAGOutNodes."""
    fn successors(&self, py: Python, node: &DAGNode) -> PyResult<Py<PyIterator>> {
        let successors: PyResult<Vec<_>> = self
            .dag
            .neighbors_directed(node.node.unwrap(), Outgoing)
            .unique()
            .map(|i| self.get_node(py, i))
            .collect();
        Ok(PyTuple::new_bound(py, successors?)
            .into_any()
            .iter()
            .unwrap()
            .unbind())
    }

    /// Returns iterator of the predecessors of a node as DAGOpNodes and DAGInNodes.
    fn predecessors(&self, py: Python, node: &DAGNode) -> PyResult<Py<PyIterator>> {
        let predecessors: PyResult<Vec<_>> = self
            .dag
            .neighbors_directed(node.node.unwrap(), Incoming)
            .unique()
            .map(|i| self.get_node(py, i))
            .collect();
        Ok(PyTuple::new_bound(py, predecessors?)
            .into_any()
            .iter()
            .unwrap()
            .unbind())
    }

    /// Returns iterator of "op" successors of a node in the dag.
    fn op_successors(&self, py: Python, node: &DAGNode) -> PyResult<Py<PyIterator>> {
        let predecessors: PyResult<Vec<_>> = self
            .dag
            .neighbors_directed(node.node.unwrap(), Outgoing)
            .unique()
            .filter_map(|i| match self.dag[i] {
                NodeType::Operation(_) => Some(self.get_node(py, i)),
                _ => None,
            })
            .collect();
        Ok(PyTuple::new_bound(py, predecessors?)
            .into_any()
            .iter()
            .unwrap()
            .unbind())
    }

    /// Returns the iterator of "op" predecessors of a node in the dag.
    fn op_predecessors(&self, py: Python, node: &DAGNode) -> PyResult<Py<PyIterator>> {
        let predecessors: PyResult<Vec<_>> = self
            .dag
            .neighbors_directed(node.node.unwrap(), Incoming)
            .unique()
            .filter_map(|i| match self.dag[i] {
                NodeType::Operation(_) => Some(self.get_node(py, i)),
                _ => None,
            })
            .collect();
        Ok(PyTuple::new_bound(py, predecessors?)
            .into_any()
            .iter()
            .unwrap()
            .unbind())
    }

    /// Checks if a second node is in the successors of node.
    fn is_successor(&self, node: &DAGNode, node_succ: &DAGNode) -> bool {
        self.dag
            .find_edge(node.node.unwrap(), node_succ.node.unwrap())
            .is_some()
    }

    /// Checks if a second node is in the predecessors of node.
    fn is_predecessor(&self, node: &DAGNode, node_pred: &DAGNode) -> bool {
        self.dag
            .find_edge(node_pred.node.unwrap(), node.node.unwrap())
            .is_some()
    }

    /// Returns iterator of the predecessors of a node that are
    /// connected by a quantum edge as DAGOpNodes and DAGInNodes.
    #[pyo3(name = "quantum_predecessors")]
    fn py_quantum_predecessors(&self, py: Python, node: &DAGNode) -> PyResult<Py<PyIterator>> {
        let predecessors: PyResult<Vec<_>> = self
            .quantum_predecessors(node.node.unwrap())
            .map(|i| self.get_node(py, i))
            .collect();
        Ok(PyTuple::new_bound(py, predecessors?)
            .into_any()
            .iter()
            .unwrap()
            .unbind())
    }

    /// Returns iterator of the successors of a node that are
    /// connected by a quantum edge as DAGOpNodes and DAGOutNodes.
    #[pyo3(name = "quantum_successors")]
    fn py_quantum_successors(&self, py: Python, node: &DAGNode) -> PyResult<Py<PyIterator>> {
        let successors: PyResult<Vec<_>> = self
            .quantum_successors(node.node.unwrap())
            .map(|i| self.get_node(py, i))
            .collect();
        Ok(PyTuple::new_bound(py, successors?)
            .into_any()
            .iter()
            .unwrap()
            .unbind())
    }

    /// Returns iterator of the predecessors of a node that are
    /// connected by a classical edge as DAGOpNodes and DAGInNodes.
    fn classical_predecessors(&self, py: Python, node: &DAGNode) -> PyResult<Py<PyIterator>> {
        let edges = self.dag.edges_directed(node.node.unwrap(), Incoming);
        let filtered = edges.filter_map(|e| match e.weight() {
            Wire::Qubit(_) => None,
            _ => Some(e.source()),
        });
        let predecessors: PyResult<Vec<_>> =
            filtered.unique().map(|i| self.get_node(py, i)).collect();
        Ok(PyTuple::new_bound(py, predecessors?)
            .into_any()
            .iter()
            .unwrap()
            .unbind())
    }

    /// Returns set of the ancestors of a node as DAGOpNodes and DAGInNodes.
    #[pyo3(name = "ancestors")]
    fn py_ancestors(&self, py: Python, node: &DAGNode) -> PyResult<Py<PySet>> {
        let ancestors: PyResult<Vec<PyObject>> = self
            .ancestors(node.node.unwrap())
            .map(|node| self.get_node(py, node))
            .collect();
        Ok(PySet::new_bound(py, &ancestors?)?.unbind())
    }

    /// Returns set of the descendants of a node as DAGOpNodes and DAGOutNodes.
    #[pyo3(name = "descendants")]
    fn py_descendants(&self, py: Python, node: &DAGNode) -> PyResult<Py<PySet>> {
        let descendants: PyResult<Vec<PyObject>> = self
            .descendants(node.node.unwrap())
            .map(|node| self.get_node(py, node))
            .collect();
        Ok(PySet::new_bound(py, &descendants?)?.unbind())
    }

    /// Returns an iterator of tuples of (DAGNode, [DAGNodes]) where the DAGNode is the current node
    /// and [DAGNode] is its successors in  BFS order.
    #[pyo3(name = "bfs_successors")]
    fn py_bfs_successors(&self, py: Python, node: &DAGNode) -> PyResult<Py<PyIterator>> {
        let successor_index: PyResult<Vec<(PyObject, Vec<PyObject>)>> = self
            .bfs_successors(node.node.unwrap())
            .map(|(node, nodes)| -> PyResult<(PyObject, Vec<PyObject>)> {
                Ok((
                    self.get_node(py, node)?,
                    nodes
                        .iter()
                        .map(|sub_node| self.get_node(py, *sub_node))
                        .collect::<PyResult<Vec<_>>>()?,
                ))
            })
            .collect();
        Ok(PyList::new_bound(py, successor_index?)
            .into_any()
            .iter()?
            .unbind())
    }

    /// Returns iterator of the successors of a node that are
    /// connected by a classical edge as DAGOpNodes and DAGOutNodes.
    fn classical_successors(&self, py: Python, node: &DAGNode) -> PyResult<Py<PyIterator>> {
        let edges = self.dag.edges_directed(node.node.unwrap(), Outgoing);
        let filtered = edges.filter_map(|e| match e.weight() {
            Wire::Qubit(_) => None,
            _ => Some(e.target()),
        });
        let predecessors: PyResult<Vec<_>> =
            filtered.unique().map(|i| self.get_node(py, i)).collect();
        Ok(PyTuple::new_bound(py, predecessors?)
            .into_any()
            .iter()
            .unwrap()
            .unbind())
    }

    /// Remove an operation node n.
    ///
    /// Add edges from predecessors to successors.
    #[pyo3(name = "remove_op_node")]
    fn py_remove_op_node(&mut self, node: &Bound<PyAny>) -> PyResult<()> {
        let node: PyRef<DAGOpNode> = match node.downcast::<DAGOpNode>() {
            Ok(node) => node.borrow(),
            Err(_) => return Err(DAGCircuitError::new_err("Node not an DAGOpNode")),
        };
        let index = node.as_ref().node.unwrap();
        if self.dag.node_weight(index).is_none() {
            return Err(DAGCircuitError::new_err("Node not in DAG"));
        }
        self.remove_op_node(index);
        Ok(())
    }

    /// Remove all of the ancestor operation nodes of node.
    fn remove_ancestors_of(&mut self, node: &DAGNode) -> PyResult<()> {
        let ancestors: Vec<_> = core_ancestors(&self.dag, node.node.unwrap())
            .filter(|next| {
                next != &node.node.unwrap()
                    && matches!(self.dag.node_weight(*next), Some(NodeType::Operation(_)))
            })
            .collect();
        for a in ancestors {
            self.dag.remove_node(a);
        }
        Ok(())
    }

    /// Remove all of the descendant operation nodes of node.
    fn remove_descendants_of(&mut self, node: &DAGNode) -> PyResult<()> {
        let descendants: Vec<_> = core_descendants(&self.dag, node.node.unwrap())
            .filter(|next| {
                next != &node.node.unwrap()
                    && matches!(self.dag.node_weight(*next), Some(NodeType::Operation(_)))
            })
            .collect();
        for d in descendants {
            self.dag.remove_node(d);
        }
        Ok(())
    }

    /// Remove all of the non-ancestors operation nodes of node.
    fn remove_nonancestors_of(&mut self, node: &DAGNode) -> PyResult<()> {
        let ancestors: HashSet<_> = core_ancestors(&self.dag, node.node.unwrap())
            .filter(|next| {
                next != &node.node.unwrap()
                    && matches!(self.dag.node_weight(*next), Some(NodeType::Operation(_)))
            })
            .collect();
        let non_ancestors: Vec<_> = self
            .dag
            .node_indices()
            .filter(|node_id| !ancestors.contains(node_id))
            .collect();
        for na in non_ancestors {
            self.dag.remove_node(na);
        }
        Ok(())
    }

    /// Remove all of the non-descendants operation nodes of node.
    fn remove_nondescendants_of(&mut self, node: &DAGNode) -> PyResult<()> {
        let descendants: HashSet<_> = core_descendants(&self.dag, node.node.unwrap())
            .filter(|next| {
                next != &node.node.unwrap()
                    && matches!(self.dag.node_weight(*next), Some(NodeType::Operation(_)))
            })
            .collect();
        let non_descendants: Vec<_> = self
            .dag
            .node_indices()
            .filter(|node_id| !descendants.contains(node_id))
            .collect();
        for nd in non_descendants {
            self.dag.remove_node(nd);
        }
        Ok(())
    }

    /// Return a list of op nodes in the first layer of this dag.
    #[pyo3(name = "front_layer")]
    fn py_front_layer(&self, py: Python) -> PyResult<Py<PyList>> {
        let native_front_layer = self.front_layer(py);
        let front_layer_list = PyList::empty_bound(py);
        for node in native_front_layer {
            front_layer_list.append(self.get_node(py, node)?)?;
        }
        Ok(front_layer_list.into())
    }

    /// Yield a shallow view on a layer of this DAGCircuit for all d layers of this circuit.
    ///
    /// A layer is a circuit whose gates act on disjoint qubits, i.e.,
    /// a layer has depth 1. The total number of layers equals the
    /// circuit depth d. The layers are indexed from 0 to d-1 with the
    /// earliest layer at index 0. The layers are constructed using a
    /// greedy algorithm. Each returned layer is a dict containing
    /// {"graph": circuit graph, "partition": list of qubit lists}.
    ///
    /// The returned layer contains new (but semantically equivalent) DAGOpNodes, DAGInNodes,
    /// and DAGOutNodes. These are not the same as nodes of the original dag, but are equivalent
    /// via DAGNode.semantic_eq(node1, node2).
    ///
    /// TODO: Gates that use the same cbits will end up in different
    /// layers as this is currently implemented. This may not be
    /// the desired behavior.
    #[pyo3(signature = (*, vars_mode="captures"))]
    fn layers(&self, py: Python, vars_mode: &str) -> PyResult<Py<PyIterator>> {
        let layer_list = PyList::empty_bound(py);
        let mut graph_layers = self.multigraph_layers(py);
        if graph_layers.next().is_none() {
            return Ok(PyIterator::from_bound_object(&layer_list)?.into());
        }

        for graph_layer in graph_layers {
            let layer_dict = PyDict::new_bound(py);
            // Sort to make sure they are in the order they were added to the original DAG
            // It has to be done by node_id as graph_layer is just a list of nodes
            // with no implied topology
            // Drawing tools rely on _node_id to infer order of node creation
            // so we need this to be preserved by layers()
            // Get the op nodes from the layer, removing any input and output nodes.
            let mut op_nodes: Vec<(&PackedInstruction, &NodeIndex)> = graph_layer
                .iter()
                .filter_map(|node| self.dag.node_weight(*node).map(|dag_node| (dag_node, node)))
                .filter_map(|(node, index)| match node {
                    NodeType::Operation(oper) => Some((oper, index)),
                    _ => None,
                })
                .collect();
            op_nodes.sort_by_key(|(_, node_index)| **node_index);

            if op_nodes.is_empty() {
                return Ok(PyIterator::from_bound_object(&layer_list)?.into());
            }

            let mut new_layer = self.copy_empty_like(py, vars_mode)?;

            for (node, _) in op_nodes {
                new_layer.push_back(py, node.clone())?;
            }

            let new_layer_op_nodes = new_layer.op_nodes(false).filter_map(|node_index| {
                match new_layer.dag.node_weight(node_index) {
                    Some(NodeType::Operation(ref node)) => Some(node),
                    _ => None,
                }
            });
            let support_iter = new_layer_op_nodes.into_iter().map(|node| {
                PyTuple::new_bound(
                    py,
                    new_layer
                        .qubits
                        .map_indices(new_layer.qargs_interner.get(node.qubits)),
                )
            });
            let support_list = PyList::empty_bound(py);
            for support_qarg in support_iter {
                support_list.append(support_qarg)?;
            }
            layer_dict.set_item("graph", new_layer.into_py(py))?;
            layer_dict.set_item("partition", support_list)?;
            layer_list.append(layer_dict)?;
        }
        Ok(layer_list.into_any().iter()?.into())
    }

    /// Yield a layer for all gates of this circuit.
    ///
    /// A serial layer is a circuit with one gate. The layers have the
    /// same structure as in layers().
    #[pyo3(signature = (*, vars_mode="captures"))]
    fn serial_layers(&self, py: Python, vars_mode: &str) -> PyResult<Py<PyIterator>> {
        let layer_list = PyList::empty_bound(py);
        for next_node in self.topological_op_nodes()? {
            let retrieved_node: &PackedInstruction = match self.dag.node_weight(next_node) {
                Some(NodeType::Operation(node)) => node,
                _ => unreachable!("A non-operation node was obtained from topological_op_nodes."),
            };
            let mut new_layer = self.copy_empty_like(py, vars_mode)?;

            // Save the support of the operation we add to the layer
            let support_list = PyList::empty_bound(py);
            let qubits = PyTuple::new_bound(
                py,
                self.qargs_interner
                    .get(retrieved_node.qubits)
                    .iter()
                    .map(|qubit| self.qubits.get(*qubit)),
            )
            .unbind();
            new_layer.push_back(py, retrieved_node.clone())?;

            if !retrieved_node.op.directive() {
                support_list.append(qubits)?;
            }

            let layer_dict = [
                ("graph", new_layer.into_py(py)),
                ("partition", support_list.into_any().unbind()),
            ]
            .into_py_dict_bound(py);
            layer_list.append(layer_dict)?;
        }

        Ok(layer_list.into_any().iter()?.into())
    }

    /// Yield layers of the multigraph.
    #[pyo3(name = "multigraph_layers")]
    fn py_multigraph_layers(&self, py: Python) -> PyResult<Py<PyIterator>> {
        let graph_layers = self.multigraph_layers(py).map(|layer| -> Vec<PyObject> {
            layer
                .into_iter()
                .filter_map(|index| self.get_node(py, index).ok())
                .collect()
        });
        let list: Bound<PyList> =
            PyList::new_bound(py, graph_layers.collect::<Vec<Vec<PyObject>>>());
        Ok(PyIterator::from_bound_object(&list)?.unbind())
    }

    /// Return a set of non-conditional runs of "op" nodes with the given names.
    ///
    /// For example, "... h q[0]; cx q[0],q[1]; cx q[0],q[1]; h q[1]; .."
    /// would produce the tuple of cx nodes as an element of the set returned
    /// from a call to collect_runs(["cx"]). If instead the cx nodes were
    /// "cx q[0],q[1]; cx q[1],q[0];", the method would still return the
    /// pair in a tuple. The namelist can contain names that are not
    /// in the circuit's basis.
    ///
    /// Nodes must have only one successor to continue the run.
    #[pyo3(name = "collect_runs")]
    fn py_collect_runs(&self, py: Python, namelist: &Bound<PyList>) -> PyResult<Py<PySet>> {
        let mut name_list_set = HashSet::with_capacity(namelist.len());
        for name in namelist.iter() {
            name_list_set.insert(name.extract::<String>()?);
        }
        match self.collect_runs(name_list_set) {
            Some(runs) => {
                let run_iter = runs.map(|node_indices| {
                    PyTuple::new_bound(
                        py,
                        node_indices
                            .into_iter()
                            .map(|node_index| self.get_node(py, node_index).unwrap()),
                    )
                    .unbind()
                });
                let out_set = PySet::empty_bound(py)?;
                for run_tuple in run_iter {
                    out_set.add(run_tuple)?;
                }
                Ok(out_set.unbind())
            }
            None => Err(PyRuntimeError::new_err(
                "Invalid DAGCircuit, cycle encountered",
            )),
        }
    }

    /// Return a set of non-conditional runs of 1q "op" nodes.
    #[pyo3(name = "collect_1q_runs")]
    fn py_collect_1q_runs(&self, py: Python) -> PyResult<Py<PyList>> {
        match self.collect_1q_runs() {
            Some(runs) => {
                let runs_iter = runs.map(|node_indices| {
                    PyList::new_bound(
                        py,
                        node_indices
                            .into_iter()
                            .map(|node_index| self.get_node(py, node_index).unwrap()),
                    )
                    .unbind()
                });
                let out_list = PyList::empty_bound(py);
                for run_list in runs_iter {
                    out_list.append(run_list)?;
                }
                Ok(out_list.unbind())
            }
            None => Err(PyRuntimeError::new_err(
                "Invalid DAGCircuit, cycle encountered",
            )),
        }
    }

    /// Return a set of non-conditional runs of 2q "op" nodes.
    #[pyo3(name = "collect_2q_runs")]
    fn py_collect_2q_runs(&self, py: Python) -> PyResult<Py<PyList>> {
        match self.collect_2q_runs() {
            Some(runs) => {
                let runs_iter = runs.into_iter().map(|node_indices| {
                    PyList::new_bound(
                        py,
                        node_indices
                            .into_iter()
                            .map(|node_index| self.get_node(py, node_index).unwrap()),
                    )
                    .unbind()
                });
                let out_list = PyList::empty_bound(py);
                for run_list in runs_iter {
                    out_list.append(run_list)?;
                }
                Ok(out_list.unbind())
            }
            None => Err(PyRuntimeError::new_err(
                "Invalid DAGCircuit, cycle encountered",
            )),
        }
    }

    /// Iterator for nodes that affect a given wire.
    ///
    /// Args:
    ///     wire (Bit): the wire to be looked at.
    ///     only_ops (bool): True if only the ops nodes are wanted;
    ///                 otherwise, all nodes are returned.
    /// Yield:
    ///      Iterator: the successive nodes on the given wire
    ///
    /// Raises:
    ///     DAGCircuitError: if the given wire doesn't exist in the DAG
    #[pyo3(name = "nodes_on_wire", signature = (wire, only_ops=false))]
    fn py_nodes_on_wire(
        &self,
        py: Python,
        wire: &Bound<PyAny>,
        only_ops: bool,
    ) -> PyResult<Py<PyIterator>> {
        let wire = if wire.is_instance(imports::QUBIT.get_bound(py))? {
            self.qubits.find(wire).map(Wire::Qubit)
        } else if wire.is_instance(imports::CLBIT.get_bound(py))? {
            self.clbits.find(wire).map(Wire::Clbit)
        } else if self.var_input_map.contains_key(py, &wire.clone().unbind()) {
            Some(Wire::Var(wire.clone().unbind()))
        } else {
            None
        }
        .ok_or_else(|| {
            DAGCircuitError::new_err(format!(
                "The given wire {:?} is not present in the circuit",
                wire
            ))
        })?;

        let nodes = self
            .nodes_on_wire(py, &wire, only_ops)
            .into_iter()
            .map(|n| self.get_node(py, n))
            .collect::<PyResult<Vec<_>>>()?;
        Ok(PyTuple::new_bound(py, nodes).into_any().iter()?.unbind())
    }

    /// Count the occurrences of operation names.
    ///
    /// Args:
    ///     recurse: if ``True`` (default), then recurse into control-flow operations.  In all
    ///         cases, this counts only the number of times the operation appears in any possible
    ///         block; both branches of if-elses are counted, and for- and while-loop blocks are
    ///         only counted once.
    ///
    /// Returns:
    ///     Mapping[str, int]: a mapping of operation names to the number of times it appears.
    #[pyo3(signature = (*, recurse=true))]
    fn count_ops(&self, py: Python, recurse: bool) -> PyResult<PyObject> {
        if !recurse || !self.has_control_flow() {
            Ok(self.op_names.to_object(py))
        } else {
            fn inner(
                py: Python,
                dag: &DAGCircuit,
                counts: &mut HashMap<String, usize>,
            ) -> PyResult<()> {
                for (key, value) in dag.op_names.iter() {
                    counts
                        .entry(key.clone())
                        .and_modify(|count| *count += value)
                        .or_insert(*value);
                }
                let circuit_to_dag = imports::CIRCUIT_TO_DAG.get_bound(py);
                for node in dag.dag.node_weights() {
                    let NodeType::Operation(node) = node else {
                        continue;
                    };
                    if !node.op.control_flow() {
                        continue;
                    }
                    let OperationRef::Instruction(inst) = node.op.view() else {
                        panic!("control flow op must be an instruction")
                    };
                    let blocks = inst.instruction.bind(py).getattr("blocks")?;
                    for block in blocks.iter()? {
                        let inner_dag: &DAGCircuit = &circuit_to_dag.call1((block?,))?.extract()?;
                        inner(py, inner_dag, counts)?;
                    }
                }
                Ok(())
            }
            let mut counts = HashMap::with_capacity(self.op_names.len());
            inner(py, self, &mut counts)?;
            Ok(counts.to_object(py))
        }
    }

    /// Count the occurrences of operation names on the longest path.
    ///
    /// Returns a dictionary of counts keyed on the operation name.
    fn count_ops_longest_path(&self) -> PyResult<HashMap<&str, usize>> {
        if self.dag.node_count() == 0 {
            return Ok(HashMap::new());
        }
        let weight_fn = |_| -> Result<usize, Infallible> { Ok(1) };
        let longest_path =
            match rustworkx_core::dag_algo::longest_path(&self.dag, weight_fn).unwrap() {
                Some(res) => res.0,
                None => return Err(DAGCircuitError::new_err("not a DAG")),
            };
        // Allocate for worst case where all operations are unique
        let mut op_counts: HashMap<&str, usize> = HashMap::with_capacity(longest_path.len() - 2);
        for node_index in &longest_path[1..longest_path.len() - 1] {
            if let NodeType::Operation(ref packed) = self.dag[*node_index] {
                let name = packed.op.name();
                op_counts
                    .entry(name)
                    .and_modify(|count| *count += 1)
                    .or_insert(1);
            }
        }
        Ok(op_counts)
    }

    /// Returns causal cone of a qubit.
    ///
    /// A qubit's causal cone is the set of qubits that can influence the output of that
    /// qubit through interactions, whether through multi-qubit gates or operations. Knowing
    /// the causal cone of a qubit can be useful when debugging faulty circuits, as it can
    /// help identify which wire(s) may be causing the problem.
    ///
    /// This method does not consider any classical data dependency in the ``DAGCircuit``,
    /// classical bit wires are ignored for the purposes of building the causal cone.
    ///
    /// Args:
    ///     qubit (~qiskit.circuit.Qubit): The output qubit for which we want to find the causal cone.
    ///
    /// Returns:
    ///     Set[~qiskit.circuit.Qubit]: The set of qubits whose interactions affect ``qubit``.
    fn quantum_causal_cone(&self, py: Python, qubit: &Bound<PyAny>) -> PyResult<Py<PySet>> {
        // Retrieve the output node from the qubit
        let output_qubit = self.qubits.find(qubit).ok_or_else(|| {
            DAGCircuitError::new_err(format!(
                "The given qubit {:?} is not present in the circuit",
                qubit
            ))
        })?;
        let output_node_index = self
            .qubit_io_map
            .get(output_qubit.0 as usize)
            .map(|x| x[1])
            .ok_or_else(|| {
                DAGCircuitError::new_err(format!(
                    "The given qubit {:?} is not present in qubit_output_map",
                    qubit
                ))
            })?;

        let mut qubits_in_cone: HashSet<&Qubit> = HashSet::from([&output_qubit]);
        let mut queue: VecDeque<NodeIndex> = self.quantum_predecessors(output_node_index).collect();

        // The processed_non_directive_nodes stores the set of processed non-directive nodes.
        // This is an optimization to avoid considering the same non-directive node multiple
        // times when reached from different paths.
        // The directive nodes (such as barriers or measures) are trickier since when processing
        // them we only add their predecessors that intersect qubits_in_cone. Hence, directive
        // nodes have to be considered multiple times.
        let mut processed_non_directive_nodes: HashSet<NodeIndex> = HashSet::new();

        while !queue.is_empty() {
            let cur_index = queue.pop_front().unwrap();

            if let NodeType::Operation(packed) = self.dag.node_weight(cur_index).unwrap() {
                if !packed.op.directive() {
                    // If the operation is not a directive (in particular not a barrier nor a measure),
                    // we do not do anything if it was already processed. Otherwise, we add its qubits
                    // to qubits_in_cone, and append its predecessors to queue.
                    if processed_non_directive_nodes.contains(&cur_index) {
                        continue;
                    }
                    qubits_in_cone.extend(self.qargs_interner.get(packed.qubits));
                    processed_non_directive_nodes.insert(cur_index);

                    for pred_index in self.quantum_predecessors(cur_index) {
                        if let NodeType::Operation(_pred_packed) =
                            self.dag.node_weight(pred_index).unwrap()
                        {
                            queue.push_back(pred_index);
                        }
                    }
                } else {
                    // Directives (such as barriers and measures) may be defined over all the qubits,
                    // yet not all of these qubits should be considered in the causal cone. So we
                    // only add those predecessors that have qubits in common with qubits_in_cone.
                    for pred_index in self.quantum_predecessors(cur_index) {
                        if let NodeType::Operation(pred_packed) =
                            self.dag.node_weight(pred_index).unwrap()
                        {
                            if self
                                .qargs_interner
                                .get(pred_packed.qubits)
                                .iter()
                                .any(|x| qubits_in_cone.contains(x))
                            {
                                queue.push_back(pred_index);
                            }
                        }
                    }
                }
            }
        }

        let qubits_in_cone_vec: Vec<_> = qubits_in_cone.iter().map(|&&qubit| qubit).collect();
        let elements = self.qubits.map_indices(&qubits_in_cone_vec[..]);
        Ok(PySet::new_bound(py, elements)?.unbind())
    }

    /// Return a dictionary of circuit properties.
    fn properties(&self, py: Python) -> PyResult<HashMap<&str, PyObject>> {
        Ok(HashMap::from_iter([
            ("size", self.size(py, false)?.into_py(py)),
            ("depth", self.depth(py, false)?.into_py(py)),
            ("width", self.width().into_py(py)),
            ("qubits", self.num_qubits().into_py(py)),
            ("bits", self.num_clbits().into_py(py)),
            ("factors", self.num_tensor_factors().into_py(py)),
            ("operations", self.count_ops(py, true)?),
        ]))
    }

    /// Draws the dag circuit.
    ///
    /// This function needs `Graphviz <https://www.graphviz.org/>`_ to be
    /// installed. Graphviz is not a python package and can't be pip installed
    /// (the ``graphviz`` package on PyPI is a Python interface library for
    /// Graphviz and does not actually install Graphviz). You can refer to
    /// `the Graphviz documentation <https://www.graphviz.org/download/>`__ on
    /// how to install it.
    ///
    /// Args:
    ///     scale (float): scaling factor
    ///     filename (str): file path to save image to (format inferred from name)
    ///     style (str):
    ///         'plain': B&W graph;
    ///         'color' (default): color input/output/op nodes
    ///
    /// Returns:
    ///     Ipython.display.Image: if in Jupyter notebook and not saving to file,
    ///     otherwise None.
    #[pyo3(signature=(scale=0.7, filename=None, style="color"))]
    fn draw<'py>(
        slf: PyRef<'py, Self>,
        py: Python<'py>,
        scale: f64,
        filename: Option<&str>,
        style: &str,
    ) -> PyResult<Bound<'py, PyAny>> {
        let module = PyModule::import_bound(py, "qiskit.visualization.dag_visualization")?;
        module.call_method1("dag_drawer", (slf, scale, filename, style))
    }

    fn _to_dot<'py>(
        &self,
        py: Python<'py>,
        graph_attrs: Option<BTreeMap<String, String>>,
        node_attrs: Option<PyObject>,
        edge_attrs: Option<PyObject>,
    ) -> PyResult<Bound<'py, PyString>> {
        let mut buffer = Vec::<u8>::new();
        build_dot(py, self, &mut buffer, graph_attrs, node_attrs, edge_attrs)?;
        Ok(PyString::new_bound(py, std::str::from_utf8(&buffer)?))
    }

    /// Add an input variable to the circuit.
    ///
    /// Args:
    ///     var: the variable to add.
    fn add_input_var(&mut self, py: Python, var: &Bound<PyAny>) -> PyResult<()> {
        if !self.vars_by_type[DAGVarType::Capture as usize]
            .bind(py)
            .is_empty()
        {
            return Err(DAGCircuitError::new_err(
                "cannot add inputs to a circuit with captures",
            ));
        }
        self.add_var(py, var, DAGVarType::Input)
    }

    /// Add a captured variable to the circuit.
    ///
    /// Args:
    ///     var: the variable to add.
    fn add_captured_var(&mut self, py: Python, var: &Bound<PyAny>) -> PyResult<()> {
        if !self.vars_by_type[DAGVarType::Input as usize]
            .bind(py)
            .is_empty()
        {
            return Err(DAGCircuitError::new_err(
                "cannot add captures to a circuit with inputs",
            ));
        }
        self.add_var(py, var, DAGVarType::Capture)
    }

    /// Add a declared local variable to the circuit.
    ///
    /// Args:
    ///     var: the variable to add.
    fn add_declared_var(&mut self, py: Python, var: &Bound<PyAny>) -> PyResult<()> {
        self.add_var(py, var, DAGVarType::Declare)
    }

    /// Total number of classical variables tracked by the circuit.
    #[getter]
    fn num_vars(&self) -> usize {
        self.vars_info.len()
    }

    /// Number of input classical variables tracked by the circuit.
    #[getter]
    fn num_input_vars(&self, py: Python) -> usize {
        self.vars_by_type[DAGVarType::Input as usize].bind(py).len()
    }

    /// Number of captured classical variables tracked by the circuit.
    #[getter]
    fn num_captured_vars(&self, py: Python) -> usize {
        self.vars_by_type[DAGVarType::Capture as usize]
            .bind(py)
            .len()
    }

    /// Number of declared local classical variables tracked by the circuit.
    #[getter]
    fn num_declared_vars(&self, py: Python) -> usize {
        self.vars_by_type[DAGVarType::Declare as usize]
            .bind(py)
            .len()
    }

    /// Is this realtime variable in the DAG?
    ///
    /// Args:
    ///     var: the variable or name to check.
    fn has_var(&self, var: &Bound<PyAny>) -> PyResult<bool> {
        match var.extract::<String>() {
            Ok(name) => Ok(self.vars_info.contains_key(&name)),
            Err(_) => {
                let raw_name = var.getattr("name")?;
                let var_name: String = raw_name.extract()?;
                match self.vars_info.get(&var_name) {
                    Some(var_in_dag) => Ok(var_in_dag.var.is(var)),
                    None => Ok(false),
                }
            }
        }
    }

    /// Iterable over the input classical variables tracked by the circuit.
    fn iter_input_vars(&self, py: Python) -> PyResult<Py<PyIterator>> {
        Ok(self.vars_by_type[DAGVarType::Input as usize]
            .bind(py)
            .clone()
            .into_any()
            .iter()?
            .unbind())
    }

    /// Iterable over the captured classical variables tracked by the circuit.
    fn iter_captured_vars(&self, py: Python) -> PyResult<Py<PyIterator>> {
        Ok(self.vars_by_type[DAGVarType::Capture as usize]
            .bind(py)
            .clone()
            .into_any()
            .iter()?
            .unbind())
    }

    /// Iterable over the declared classical variables tracked by the circuit.
    fn iter_declared_vars(&self, py: Python) -> PyResult<Py<PyIterator>> {
        Ok(self.vars_by_type[DAGVarType::Declare as usize]
            .bind(py)
            .clone()
            .into_any()
            .iter()?
            .unbind())
    }

    /// Iterable over all the classical variables tracked by the circuit.
    fn iter_vars(&self, py: Python) -> PyResult<Py<PyIterator>> {
        let out_set = PySet::empty_bound(py)?;
        for var_type_set in &self.vars_by_type {
            for var in var_type_set.bind(py).iter() {
                out_set.add(var)?;
            }
        }
        Ok(out_set.into_any().iter()?.unbind())
    }

    fn _has_edge(&self, source: usize, target: usize) -> bool {
        self.dag
            .contains_edge(NodeIndex::new(source), NodeIndex::new(target))
    }

    fn _is_dag(&self) -> bool {
        rustworkx_core::petgraph::algo::toposort(&self.dag, None).is_ok()
    }

    fn _in_edges(&self, py: Python, node_index: usize) -> Vec<Py<PyTuple>> {
        self.dag
            .edges_directed(NodeIndex::new(node_index), Incoming)
            .map(|wire| {
                (
                    wire.source().index(),
                    wire.target().index(),
                    match wire.weight() {
                        Wire::Qubit(qubit) => self.qubits.get(*qubit).unwrap(),
                        Wire::Clbit(clbit) => self.clbits.get(*clbit).unwrap(),
                        Wire::Var(var) => var,
                    },
                )
                    .into_py(py)
            })
            .collect()
    }

    fn _out_edges(&self, py: Python, node_index: usize) -> Vec<Py<PyTuple>> {
        self.dag
            .edges_directed(NodeIndex::new(node_index), Outgoing)
            .map(|wire| {
                (
                    wire.source().index(),
                    wire.target().index(),
                    match wire.weight() {
                        Wire::Qubit(qubit) => self.qubits.get(*qubit).unwrap(),
                        Wire::Clbit(clbit) => self.clbits.get(*clbit).unwrap(),
                        Wire::Var(var) => var,
                    },
                )
                    .into_py(py)
            })
            .collect()
    }

    fn _in_wires(&self, node_index: usize) -> Vec<&PyObject> {
        self.dag
            .edges_directed(NodeIndex::new(node_index), Incoming)
            .map(|wire| match wire.weight() {
                Wire::Qubit(qubit) => self.qubits.get(*qubit).unwrap(),
                Wire::Clbit(clbit) => self.clbits.get(*clbit).unwrap(),
                Wire::Var(var) => var,
            })
            .collect()
    }

    fn _out_wires(&self, node_index: usize) -> Vec<&PyObject> {
        self.dag
            .edges_directed(NodeIndex::new(node_index), Outgoing)
            .map(|wire| match wire.weight() {
                Wire::Qubit(qubit) => self.qubits.get(*qubit).unwrap(),
                Wire::Clbit(clbit) => self.clbits.get(*clbit).unwrap(),
                Wire::Var(var) => var,
            })
            .collect()
    }

    fn _find_successors_by_edge(
        &self,
        py: Python,
        node_index: usize,
        edge_checker: &Bound<PyAny>,
    ) -> PyResult<Vec<PyObject>> {
        let mut result = Vec::new();
        for e in self
            .dag
            .edges_directed(NodeIndex::new(node_index), Outgoing)
            .unique_by(|e| e.id())
        {
            let weight = match e.weight() {
                Wire::Qubit(q) => self.qubits.get(*q).unwrap(),
                Wire::Clbit(c) => self.clbits.get(*c).unwrap(),
                Wire::Var(v) => v,
            };
            if edge_checker.call1((weight,))?.extract::<bool>()? {
                result.push(self.get_node(py, e.target())?);
            }
        }
        Ok(result)
    }

    fn _edges(&self, py: Python) -> Vec<PyObject> {
        self.dag
            .edge_indices()
            .map(|index| {
                let wire = self.dag.edge_weight(index).unwrap();
                match wire {
                    Wire::Qubit(qubit) => self.qubits.get(*qubit).to_object(py),
                    Wire::Clbit(clbit) => self.clbits.get(*clbit).to_object(py),
                    Wire::Var(var) => var.clone_ref(py),
                }
            })
            .collect()
    }
}

impl DAGCircuit {
    /// Return an iterator of gate runs with non-conditional op nodes of given names
    pub fn collect_runs(
        &self,
        namelist: HashSet<String>,
    ) -> Option<impl Iterator<Item = Vec<NodeIndex>> + '_> {
        let filter_fn = move |node_index: NodeIndex| -> Result<bool, Infallible> {
            let node = &self.dag[node_index];
            match node {
                NodeType::Operation(inst) => Ok(namelist.contains(inst.op.name())
                    && match &inst.extra_attrs {
                        None => true,
                        Some(attrs) => attrs.condition.is_none(),
                    }),
                _ => Ok(false),
            }
        };
        rustworkx_core::dag_algo::collect_runs(&self.dag, filter_fn)
            .map(|node_iter| node_iter.map(|x| x.unwrap()))
    }

    /// Return a set of non-conditional runs of 1q "op" nodes.
    pub fn collect_1q_runs(&self) -> Option<impl Iterator<Item = Vec<NodeIndex>> + '_> {
        let filter_fn = move |node_index: NodeIndex| -> Result<bool, Infallible> {
            let node = &self.dag[node_index];
            match node {
                NodeType::Operation(inst) => Ok(inst.op.num_qubits() == 1
                    && inst.op.num_clbits() == 0
                    && !inst.is_parameterized()
                    && (inst.op.try_standard_gate().is_some()
                        || inst.op.matrix(inst.params_view()).is_some())
                    && inst.condition().is_none()),
                _ => Ok(false),
            }
        };
        rustworkx_core::dag_algo::collect_runs(&self.dag, filter_fn)
            .map(|node_iter| node_iter.map(|x| x.unwrap()))
    }

    /// Return a set of non-conditional runs of 2q "op" nodes.
    pub fn collect_2q_runs(&self) -> Option<Vec<Vec<NodeIndex>>> {
        let filter_fn = move |node_index: NodeIndex| -> Result<Option<bool>, Infallible> {
            let node = &self.dag[node_index];
            match node {
                NodeType::Operation(inst) => match inst.op.view() {
                    OperationRef::Standard(gate) => Ok(Some(
                        gate.num_qubits() <= 2
                            && inst.condition().is_none()
                            && !inst.is_parameterized(),
                    )),
                    OperationRef::Gate(gate) => Ok(Some(
                        gate.num_qubits() <= 2
                            && inst.condition().is_none()
                            && !inst.is_parameterized(),
                    )),
                    _ => Ok(Some(false)),
                },
                _ => Ok(None),
            }
        };

        let color_fn = move |edge_index: EdgeIndex| -> Result<Option<usize>, Infallible> {
            let wire = self.dag.edge_weight(edge_index).unwrap();
            match wire {
                Wire::Qubit(index) => Ok(Some(index.0 as usize)),
                _ => Ok(None),
            }
        };
        rustworkx_core::dag_algo::collect_bicolor_runs(&self.dag, filter_fn, color_fn).unwrap()
    }

    fn increment_op(&mut self, op: &str) {
        match self.op_names.get_mut(op) {
            Some(count) => {
                *count += 1;
            }
            None => {
                self.op_names.insert(op.to_string(), 1);
            }
        }
    }

    fn decrement_op(&mut self, op: &str) {
        match self.op_names.get_mut(op) {
            Some(count) => {
                if *count > 1 {
                    *count -= 1;
                } else {
                    self.op_names.swap_remove(op);
                }
            }
            None => panic!("Cannot decrement something not added!"),
        }
    }

    fn quantum_predecessors(&self, node: NodeIndex) -> impl Iterator<Item = NodeIndex> + '_ {
        self.dag
            .edges_directed(node, Incoming)
            .filter_map(|e| match e.weight() {
                Wire::Qubit(_) => Some(e.source()),
                _ => None,
            })
            .unique()
    }

    fn quantum_successors(&self, node: NodeIndex) -> impl Iterator<Item = NodeIndex> + '_ {
        self.dag
            .edges_directed(node, Outgoing)
            .filter_map(|e| match e.weight() {
                Wire::Qubit(_) => Some(e.target()),
                _ => None,
            })
            .unique()
    }

    /// Apply a [PackedInstruction] to the back of the circuit.
    ///
    /// The provided `instr` MUST be valid for this DAG, e.g. its
    /// bits, registers, vars, and interner IDs must be valid in
    /// this DAG.
    ///
    /// This is mostly used to apply operations from one DAG to
    /// another that was created from the first via
    /// [DAGCircuit::copy_empty_like].
    pub fn push_back(&mut self, py: Python, instr: PackedInstruction) -> PyResult<NodeIndex> {
        let op_name = instr.op.name();
        let (all_cbits, vars): (Vec<Clbit>, Option<Vec<PyObject>>) = {
            if self.may_have_additional_wires(py, &instr) {
                let mut clbits: HashSet<Clbit> =
                    HashSet::from_iter(self.cargs_interner.get(instr.clbits).iter().copied());
                let (additional_clbits, additional_vars) =
                    self.additional_wires(py, instr.op.view(), instr.condition())?;
                for clbit in additional_clbits {
                    clbits.insert(clbit);
                }
                (clbits.into_iter().collect(), Some(additional_vars))
            } else {
                (self.cargs_interner.get(instr.clbits).to_vec(), None)
            }
        };

        self.increment_op(op_name);

        let qubits_id = instr.qubits;
        let new_node = self.dag.add_node(NodeType::Operation(instr));

        // Put the new node in-between the previously "last" nodes on each wire
        // and the output map.
        let output_nodes: HashSet<NodeIndex> = self
            .qargs_interner
            .get(qubits_id)
            .iter()
            .map(|q| self.qubit_io_map.get(q.0 as usize).map(|x| x[1]).unwrap())
            .chain(
                all_cbits
                    .iter()
                    .map(|c| self.clbit_io_map.get(c.0 as usize).map(|x| x[1]).unwrap()),
            )
            .chain(
                vars.iter()
                    .flatten()
                    .map(|v| self.var_output_map.get(py, v).unwrap()),
            )
            .collect();

        for output_node in output_nodes {
            let last_edges: Vec<_> = self
                .dag
                .edges_directed(output_node, Incoming)
                .map(|e| (e.source(), e.id(), e.weight().clone()))
                .collect();
            for (source, old_edge, weight) in last_edges.into_iter() {
                self.dag.add_edge(source, new_node, weight.clone());
                self.dag.add_edge(new_node, output_node, weight);
                self.dag.remove_edge(old_edge);
            }
        }

        Ok(new_node)
    }

    /// Apply a [PackedInstruction] to the front of the circuit.
    ///
    /// The provided `instr` MUST be valid for this DAG, e.g. its
    /// bits, registers, vars, and interner IDs must be valid in
    /// this DAG.
    ///
    /// This is mostly used to apply operations from one DAG to
    /// another that was created from the first via
    /// [DAGCircuit::copy_empty_like].
    fn push_front(&mut self, py: Python, inst: PackedInstruction) -> PyResult<NodeIndex> {
        let op_name = inst.op.name();
        let (all_cbits, vars): (Vec<Clbit>, Option<Vec<PyObject>>) = {
            if self.may_have_additional_wires(py, &inst) {
                let mut clbits: HashSet<Clbit> =
                    HashSet::from_iter(self.cargs_interner.get(inst.clbits).iter().copied());
                let (additional_clbits, additional_vars) =
                    self.additional_wires(py, inst.op.view(), inst.condition())?;
                for clbit in additional_clbits {
                    clbits.insert(clbit);
                }
                (clbits.into_iter().collect(), Some(additional_vars))
            } else {
                (self.cargs_interner.get(inst.clbits).to_vec(), None)
            }
        };

        self.increment_op(op_name);

        let qubits_id = inst.qubits;
        let new_node = self.dag.add_node(NodeType::Operation(inst));

        // Put the new node in-between the input map and the previously
        // "first" nodes on each wire.
        let mut input_nodes: Vec<NodeIndex> = self
            .qargs_interner
            .get(qubits_id)
            .iter()
            .map(|q| self.qubit_io_map[q.0 as usize][0])
            .chain(all_cbits.iter().map(|c| self.clbit_io_map[c.0 as usize][0]))
            .collect();
        if let Some(vars) = vars {
            for var in vars {
                input_nodes.push(self.var_input_map.get(py, &var).unwrap());
            }
        }

        for input_node in input_nodes {
            let first_edges: Vec<_> = self
                .dag
                .edges_directed(input_node, Outgoing)
                .map(|e| (e.target(), e.id(), e.weight().clone()))
                .collect();
            for (target, old_edge, weight) in first_edges.into_iter() {
                self.dag.add_edge(input_node, new_node, weight.clone());
                self.dag.add_edge(new_node, target, weight);
                self.dag.remove_edge(old_edge);
            }
        }

        Ok(new_node)
    }

    fn sort_key(&self, node: NodeIndex) -> SortKeyType {
        match &self.dag[node] {
            NodeType::Operation(packed) => (
                self.qargs_interner.get(packed.qubits),
                self.cargs_interner.get(packed.clbits),
            ),
            NodeType::QubitIn(q) => (std::slice::from_ref(q), &[Clbit(u32::MAX)]),
            NodeType::QubitOut(_q) => (&[Qubit(u32::MAX)], &[Clbit(u32::MAX)]),
            NodeType::ClbitIn(c) => (&[Qubit(u32::MAX)], std::slice::from_ref(c)),
            NodeType::ClbitOut(_c) => (&[Qubit(u32::MAX)], &[Clbit(u32::MAX)]),
            _ => (&[], &[]),
        }
    }

    fn topological_nodes(&self) -> PyResult<impl Iterator<Item = NodeIndex>> {
        let key = |node: NodeIndex| -> Result<SortKeyType, Infallible> { Ok(self.sort_key(node)) };
        let nodes =
            rustworkx_core::dag_algo::lexicographical_topological_sort(&self.dag, key, false, None)
                .map_err(|e| match e {
                    rustworkx_core::dag_algo::TopologicalSortError::CycleOrBadInitialState => {
                        PyValueError::new_err(format!("{}", e))
                    }
                    rustworkx_core::dag_algo::TopologicalSortError::KeyError(_) => {
                        unreachable!()
                    }
                })?;
        Ok(nodes.into_iter())
    }

    pub fn topological_op_nodes(&self) -> PyResult<impl Iterator<Item = NodeIndex> + '_> {
        Ok(self.topological_nodes()?.filter(|node: &NodeIndex| {
            matches!(self.dag.node_weight(*node), Some(NodeType::Operation(_)))
        }))
    }

    fn topological_key_sort(
        &self,
        py: Python,
        key: &Bound<PyAny>,
    ) -> PyResult<impl Iterator<Item = NodeIndex>> {
        // This path (user provided key func) is not ideal, since we no longer
        // use a string key after moving to Rust, in favor of using a tuple
        // of the qargs and cargs interner IDs of the node.
        let key = |node: NodeIndex| -> PyResult<String> {
            let node = self.get_node(py, node)?;
            key.call1((node,))?.extract()
        };
        Ok(
            rustworkx_core::dag_algo::lexicographical_topological_sort(&self.dag, key, false, None)
                .map_err(|e| match e {
                    rustworkx_core::dag_algo::TopologicalSortError::CycleOrBadInitialState => {
                        PyValueError::new_err(format!("{}", e))
                    }
                    rustworkx_core::dag_algo::TopologicalSortError::KeyError(ref e) => {
                        e.clone_ref(py)
                    }
                })?
                .into_iter(),
        )
    }

    #[inline]
    fn has_control_flow(&self) -> bool {
        CONTROL_FLOW_OP_NAMES
            .iter()
            .any(|x| self.op_names.contains_key(&x.to_string()))
    }

    fn is_wire_idle(&self, py: Python, wire: &Wire) -> PyResult<bool> {
        let (input_node, output_node) = match wire {
            Wire::Qubit(qubit) => (
                self.qubit_io_map[qubit.0 as usize][0],
                self.qubit_io_map[qubit.0 as usize][1],
            ),
            Wire::Clbit(clbit) => (
                self.clbit_io_map[clbit.0 as usize][0],
                self.clbit_io_map[clbit.0 as usize][1],
            ),
            Wire::Var(var) => (
                self.var_input_map.get(py, var).unwrap(),
                self.var_output_map.get(py, var).unwrap(),
            ),
        };

        let child = self
            .dag
            .neighbors_directed(input_node, Outgoing)
            .next()
            .ok_or_else(|| {
                DAGCircuitError::new_err(format!(
                    "Invalid dagcircuit input node {:?} has no output",
                    input_node
                ))
            })?;

        Ok(child == output_node)
    }

    fn may_have_additional_wires(&self, py: Python, instr: &PackedInstruction) -> bool {
        if instr.condition().is_some() {
            return true;
        }
        let OperationRef::Instruction(inst) = instr.op.view() else {
            return false;
        };
        inst.control_flow()
            || inst
                .instruction
                .bind(py)
                .is_instance(imports::STORE_OP.get_bound(py))
                .unwrap()
    }

    fn additional_wires(
        &self,
        py: Python,
        op: OperationRef,
        condition: Option<&PyObject>,
    ) -> PyResult<(Vec<Clbit>, Vec<PyObject>)> {
        let wires_from_expr = |node: &Bound<PyAny>| -> PyResult<(Vec<Clbit>, Vec<PyObject>)> {
            let mut clbits = Vec::new();
            let mut vars = Vec::new();
            for var in imports::ITER_VARS.get_bound(py).call1((node,))?.iter()? {
                let var = var?;
                let var_var = var.getattr("var")?;
                if var_var.is_instance(imports::CLBIT.get_bound(py))? {
                    clbits.push(self.clbits.find(&var_var).unwrap());
                } else if var_var.is_instance(imports::CLASSICAL_REGISTER.get_bound(py))? {
                    for bit in var_var.iter().unwrap() {
                        clbits.push(self.clbits.find(&bit?).unwrap());
                    }
                } else {
                    vars.push(var.unbind());
                }
            }
            Ok((clbits, vars))
        };

        let mut clbits = Vec::new();
        let mut vars = Vec::new();
        if let Some(condition) = condition {
            let condition = condition.bind(py);
            if !condition.is_none() {
                if condition.is_instance(imports::EXPR.get_bound(py)).unwrap() {
                    let (expr_clbits, expr_vars) = wires_from_expr(condition)?;
                    for bit in expr_clbits {
                        clbits.push(bit);
                    }
                    for var in expr_vars {
                        vars.push(var);
                    }
                } else {
                    for bit in self
                        .control_flow_module
                        .condition_resources(condition)?
                        .clbits
                        .bind(py)
                    {
                        clbits.push(self.clbits.find(&bit).unwrap());
                    }
                }
            }
        }

        if let OperationRef::Instruction(inst) = op {
            let op = inst.instruction.bind(py);
            if inst.control_flow() {
                for var in op.call_method0("iter_captured_vars")?.iter()? {
                    vars.push(var?.unbind())
                }
                if op.is_instance(imports::SWITCH_CASE_OP.get_bound(py))? {
                    let target = op.getattr(intern!(py, "target"))?;
                    if target.is_instance(imports::CLBIT.get_bound(py))? {
                        clbits.push(self.clbits.find(&target).unwrap());
                    } else if target.is_instance(imports::CLASSICAL_REGISTER.get_bound(py))? {
                        for bit in target.iter()? {
                            clbits.push(self.clbits.find(&bit?).unwrap());
                        }
                    } else {
                        let (expr_clbits, expr_vars) = wires_from_expr(&target)?;
                        for bit in expr_clbits {
                            clbits.push(bit);
                        }
                        for var in expr_vars {
                            vars.push(var);
                        }
                    }
                }
            } else if op.is_instance(imports::STORE_OP.get_bound(py))? {
                let (expr_clbits, expr_vars) = wires_from_expr(&op.getattr("lvalue")?)?;
                for bit in expr_clbits {
                    clbits.push(bit);
                }
                for var in expr_vars {
                    vars.push(var);
                }
                let (expr_clbits, expr_vars) = wires_from_expr(&op.getattr("rvalue")?)?;
                for bit in expr_clbits {
                    clbits.push(bit);
                }
                for var in expr_vars {
                    vars.push(var);
                }
            }
        }
        Ok((clbits, vars))
    }

    /// Add a qubit or bit to the circuit.
    ///
    /// Args:
    ///     wire: the wire to be added
    ///
    ///     This adds a pair of in and out nodes connected by an edge.
    ///
    /// Raises:
    ///     DAGCircuitError: if trying to add duplicate wire
    fn add_wire(&mut self, py: Python, wire: Wire) -> PyResult<()> {
        let (in_node, out_node) = match wire {
            Wire::Qubit(qubit) => {
                if (qubit.0 as usize) >= self.qubit_io_map.len() {
                    let input_node = self.dag.add_node(NodeType::QubitIn(qubit));
                    let output_node = self.dag.add_node(NodeType::QubitOut(qubit));
                    self.qubit_io_map.push([input_node, output_node]);
                    Ok((input_node, output_node))
                } else {
                    Err(DAGCircuitError::new_err("qubit wire already exists!"))
                }
            }
            Wire::Clbit(clbit) => {
                if (clbit.0 as usize) >= self.clbit_io_map.len() {
                    let input_node = self.dag.add_node(NodeType::ClbitIn(clbit));
                    let output_node = self.dag.add_node(NodeType::ClbitOut(clbit));
                    self.clbit_io_map.push([input_node, output_node]);
                    Ok((input_node, output_node))
                } else {
                    Err(DAGCircuitError::new_err("classical wire already exists!"))
                }
            }
            Wire::Var(ref var) => {
                if self.var_input_map.contains_key(py, var)
                    || self.var_output_map.contains_key(py, var)
                {
                    return Err(DAGCircuitError::new_err("var wire already exists!"));
                }
                let in_node = self.dag.add_node(NodeType::VarIn(var.clone_ref(py)));
                let out_node = self.dag.add_node(NodeType::VarOut(var.clone_ref(py)));
                self.var_input_map.insert(py, var.clone_ref(py), in_node);
                self.var_output_map.insert(py, var.clone_ref(py), out_node);
                Ok((in_node, out_node))
            }
        }?;

        self.dag.add_edge(in_node, out_node, wire);
        Ok(())
    }

    /// Get the nodes on the given wire.
    ///
    /// Note: result is empty if the wire is not in the DAG.
    fn nodes_on_wire(&self, py: Python, wire: &Wire, only_ops: bool) -> Vec<NodeIndex> {
        let mut nodes = Vec::new();
        let mut current_node = match wire {
            Wire::Qubit(qubit) => self.qubit_io_map.get(qubit.0 as usize).map(|x| x[0]),
            Wire::Clbit(clbit) => self.clbit_io_map.get(clbit.0 as usize).map(|x| x[0]),
            Wire::Var(var) => self.var_input_map.get(py, var),
        };

        while let Some(node) = current_node {
            if only_ops {
                let node_weight = self.dag.node_weight(node).unwrap();
                if let NodeType::Operation(_) = node_weight {
                    nodes.push(node);
                }
            } else {
                nodes.push(node);
            }

            let edges = self.dag.edges_directed(node, Outgoing);
            current_node = edges.into_iter().find_map(|edge| {
                if edge.weight() == wire {
                    Some(edge.target())
                } else {
                    None
                }
            });
        }
        nodes
    }

    fn remove_idle_wire(&mut self, py: Python, wire: Wire) -> PyResult<()> {
        let [in_node, out_node] = match wire {
            Wire::Qubit(qubit) => self.qubit_io_map[qubit.0 as usize],
            Wire::Clbit(clbit) => self.clbit_io_map[clbit.0 as usize],
            Wire::Var(var) => [
                self.var_input_map.remove(py, &var).unwrap(),
                self.var_output_map.remove(py, &var).unwrap(),
            ],
        };
        self.dag.remove_node(in_node);
        self.dag.remove_node(out_node);
        Ok(())
    }

    fn add_qubit_unchecked(&mut self, py: Python, bit: &Bound<PyAny>) -> PyResult<Qubit> {
        let qubit = self.qubits.add(py, bit, false)?;
        self.qubit_locations.bind(py).set_item(
            bit,
            Py::new(
                py,
                BitLocations {
                    index: (self.qubits.len() - 1),
                    registers: PyList::empty_bound(py).unbind(),
                },
            )?,
        )?;
        self.add_wire(py, Wire::Qubit(qubit))?;
        Ok(qubit)
    }

    fn add_clbit_unchecked(&mut self, py: Python, bit: &Bound<PyAny>) -> PyResult<Clbit> {
        let clbit = self.clbits.add(py, bit, false)?;
        self.clbit_locations.bind(py).set_item(
            bit,
            Py::new(
                py,
                BitLocations {
                    index: (self.clbits.len() - 1),
                    registers: PyList::empty_bound(py).unbind(),
                },
            )?,
        )?;
        self.add_wire(py, Wire::Clbit(clbit))?;
        Ok(clbit)
    }

    pub fn get_node(&self, py: Python, node: NodeIndex) -> PyResult<Py<PyAny>> {
        self.unpack_into(py, node, self.dag.node_weight(node).unwrap())
    }

    /// Remove an operation node n.
    ///
    /// Add edges from predecessors to successors.
    pub fn remove_op_node(&mut self, index: NodeIndex) {
        let mut edge_list: Vec<(NodeIndex, NodeIndex, Wire)> = Vec::new();
        for (source, in_weight) in self
            .dag
            .edges_directed(index, Incoming)
            .map(|x| (x.source(), x.weight()))
        {
            for (target, out_weight) in self
                .dag
                .edges_directed(index, Outgoing)
                .map(|x| (x.target(), x.weight()))
            {
                if in_weight == out_weight {
                    edge_list.push((source, target, in_weight.clone()));
                }
            }
        }
        for (source, target, weight) in edge_list {
            self.dag.add_edge(source, target, weight);
        }

        match self.dag.remove_node(index) {
            Some(NodeType::Operation(packed)) => {
                let op_name = packed.op.name();
                self.decrement_op(op_name);
            }
            _ => panic!("Must be called with valid operation node!"),
        }
    }

    /// Returns an iterator of the ancestors indices of a node.
    pub fn ancestors(&self, node: NodeIndex) -> impl Iterator<Item = NodeIndex> + '_ {
        core_ancestors(&self.dag, node).filter(move |next| next != &node)
    }

    /// Returns an iterator of the descendants of a node as DAGOpNodes and DAGOutNodes.
    pub fn descendants(&self, node: NodeIndex) -> impl Iterator<Item = NodeIndex> + '_ {
        core_descendants(&self.dag, node).filter(move |next| next != &node)
    }

    /// Returns an iterator of tuples of (DAGNode, [DAGNodes]) where the DAGNode is the current node
    /// and [DAGNode] is its successors in  BFS order.
    pub fn bfs_successors(
        &self,
        node: NodeIndex,
    ) -> impl Iterator<Item = (NodeIndex, Vec<NodeIndex>)> + '_ {
        core_bfs_successors(&self.dag, node).filter(move |(_, others)| !others.is_empty())
    }

    fn pack_into(&mut self, py: Python, b: &Bound<PyAny>) -> Result<NodeType, PyErr> {
        Ok(if let Ok(in_node) = b.downcast::<DAGInNode>() {
            let in_node = in_node.borrow();
            let wire = in_node.wire.bind(py);
            if wire.is_instance(imports::QUBIT.get_bound(py))? {
                NodeType::QubitIn(self.qubits.find(wire).unwrap())
            } else if wire.is_instance(imports::CLBIT.get_bound(py))? {
                NodeType::ClbitIn(self.clbits.find(wire).unwrap())
            } else {
                NodeType::VarIn(wire.clone().unbind())
            }
        } else if let Ok(out_node) = b.downcast::<DAGOutNode>() {
            let out_node = out_node.borrow();
            let wire = out_node.wire.bind(py);
            if wire.is_instance(imports::QUBIT.get_bound(py))? {
                NodeType::QubitOut(self.qubits.find(wire).unwrap())
            } else if wire.is_instance(imports::CLBIT.get_bound(py))? {
                NodeType::ClbitOut(self.clbits.find(wire).unwrap())
            } else {
                NodeType::VarIn(wire.clone().unbind())
            }
        } else if let Ok(op_node) = b.downcast::<DAGOpNode>() {
            let op_node = op_node.borrow();
            let qubits = self.qargs_interner.insert_owned(
                self.qubits
                    .map_bits(op_node.instruction.qubits.bind(py))?
                    .collect(),
            );
            let clbits = self.cargs_interner.insert_owned(
                self.clbits
                    .map_bits(op_node.instruction.clbits.bind(py))?
                    .collect(),
            );
            let params = (!op_node.instruction.params.is_empty())
                .then(|| Box::new(op_node.instruction.params.clone()));
            let inst = PackedInstruction {
                op: op_node.instruction.operation.clone(),
                qubits,
                clbits,
                params,
                extra_attrs: op_node.instruction.extra_attrs.clone(),
                #[cfg(feature = "cache_pygates")]
                py_op: op_node.instruction.py_op.clone(),
            };
            NodeType::Operation(inst)
        } else {
            return Err(PyTypeError::new_err("Invalid type for DAGNode"));
        })
    }

    fn unpack_into(&self, py: Python, id: NodeIndex, weight: &NodeType) -> PyResult<Py<PyAny>> {
        let dag_node = match weight {
            NodeType::QubitIn(qubit) => Py::new(
                py,
                DAGInNode::new(py, id, self.qubits.get(*qubit).unwrap().clone_ref(py)),
            )?
            .into_any(),
            NodeType::QubitOut(qubit) => Py::new(
                py,
                DAGOutNode::new(py, id, self.qubits.get(*qubit).unwrap().clone_ref(py)),
            )?
            .into_any(),
            NodeType::ClbitIn(clbit) => Py::new(
                py,
                DAGInNode::new(py, id, self.clbits.get(*clbit).unwrap().clone_ref(py)),
            )?
            .into_any(),
            NodeType::ClbitOut(clbit) => Py::new(
                py,
                DAGOutNode::new(py, id, self.clbits.get(*clbit).unwrap().clone_ref(py)),
            )?
            .into_any(),
            NodeType::Operation(packed) => {
                let qubits = self.qargs_interner.get(packed.qubits);
                let clbits = self.cargs_interner.get(packed.clbits);
                Py::new(
                    py,
                    (
                        DAGOpNode {
                            instruction: CircuitInstruction {
                                operation: packed.op.clone(),
                                qubits: PyTuple::new_bound(py, self.qubits.map_indices(qubits))
                                    .unbind(),
                                clbits: PyTuple::new_bound(py, self.clbits.map_indices(clbits))
                                    .unbind(),
                                params: packed.params_view().iter().cloned().collect(),
                                extra_attrs: packed.extra_attrs.clone(),
                                #[cfg(feature = "cache_pygates")]
                                py_op: packed.py_op.clone(),
                            },
                            sort_key: format!("{:?}", self.sort_key(id)).into_py(py),
                        },
                        DAGNode { node: Some(id) },
                    ),
                )?
                .into_any()
            }
            NodeType::VarIn(var) => {
                Py::new(py, DAGInNode::new(py, id, var.clone_ref(py)))?.into_any()
            }
            NodeType::VarOut(var) => {
                Py::new(py, DAGOutNode::new(py, id, var.clone_ref(py)))?.into_any()
            }
        };
        Ok(dag_node)
    }

    /// Returns an iterator over all the indices that refer to an `Operation` node in the `DAGCircuit.`
    pub fn op_nodes<'a>(
        &'a self,
        include_directives: bool,
    ) -> Box<dyn Iterator<Item = NodeIndex> + 'a> {
        let node_ops_iter = self
            .dag
            .node_references()
            .filter_map(|(node_index, node_type)| match node_type {
                NodeType::Operation(ref node) => Some((node_index, node)),
                _ => None,
            });
        if !include_directives {
            Box::new(node_ops_iter.filter_map(|(index, node)| {
                if !node.op.directive() {
                    Some(index)
                } else {
                    None
                }
            }))
        } else {
            Box::new(node_ops_iter.map(|(index, _)| index))
        }
    }

    pub fn op_nodes_by_py_type<'a>(
        &'a self,
        op: &'a Bound<PyType>,
        include_directives: bool,
    ) -> impl Iterator<Item = NodeIndex> + 'a {
        self.dag
            .node_references()
            .filter_map(move |(node, weight)| {
                if let NodeType::Operation(ref packed) = weight {
                    if !include_directives && packed.op.directive() {
                        None
                    } else if packed.op.py_op_is_instance(op).unwrap() {
                        Some(node)
                    } else {
                        None
                    }
                } else {
                    None
                }
            })
    }

    /// Returns an iterator over a list layers of the `DAGCircuit``.
    pub fn multigraph_layers(&self, py: Python) -> impl Iterator<Item = Vec<NodeIndex>> + '_ {
        let mut first_layer: Vec<_> = self.qubit_io_map.iter().map(|x| x[0]).collect();
        first_layer.extend(self.clbit_io_map.iter().map(|x| x[0]));
        first_layer.extend(self.var_input_map.values(py));
        // A DAG is by definition acyclical, therefore unwrapping the layer should never fail.
        layers(&self.dag, first_layer).map(|layer| match layer {
            Ok(layer) => layer,
            Err(_) => unreachable!("Not a DAG."),
        })
    }

    /// Returns an iterator over the first layer of the `DAGCircuit``.
    pub fn front_layer<'a>(&'a self, py: Python) -> Box<dyn Iterator<Item = NodeIndex> + 'a> {
        let mut graph_layers = self.multigraph_layers(py);
        graph_layers.next();

        let next_layer = graph_layers.next();
        match next_layer {
            Some(layer) => Box::new(layer.into_iter().filter(|node| {
                matches!(self.dag.node_weight(*node).unwrap(), NodeType::Operation(_))
            })),
            None => Box::new(vec![].into_iter()),
        }
    }

    fn substitute_node_with_subgraph(
        &mut self,
        py: Python,
        node: NodeIndex,
        other: &DAGCircuit,
        qubit_map: &HashMap<Qubit, Qubit>,
        clbit_map: &HashMap<Clbit, Clbit>,
        var_map: &Py<PyDict>,
    ) -> PyResult<IndexMap<NodeIndex, NodeIndex, RandomState>> {
        if self.dag.node_weight(node).is_none() {
            return Err(PyIndexError::new_err(format!(
                "Specified node {} is not in this graph",
                node.index()
            )));
        }

        // Add wire from pred to succ if no ops on mapped wire on ``other``
        for (in_dag_wire, self_wire) in qubit_map.iter() {
            let [input_node, out_node] = other.qubit_io_map[in_dag_wire.0 as usize];
            if other.dag.find_edge(input_node, out_node).is_some() {
                let pred = self
                    .dag
                    .edges_directed(node, Incoming)
                    .find(|edge| {
                        if let Wire::Qubit(bit) = edge.weight() {
                            bit == self_wire
                        } else {
                            false
                        }
                    })
                    .unwrap();
                let succ = self
                    .dag
                    .edges_directed(node, Outgoing)
                    .find(|edge| {
                        if let Wire::Qubit(bit) = edge.weight() {
                            bit == self_wire
                        } else {
                            false
                        }
                    })
                    .unwrap();
                self.dag
                    .add_edge(pred.source(), succ.target(), Wire::Qubit(*self_wire));
            }
        }
        for (in_dag_wire, self_wire) in clbit_map.iter() {
            let [input_node, out_node] = other.clbit_io_map[in_dag_wire.0 as usize];
            if other.dag.find_edge(input_node, out_node).is_some() {
                let pred = self
                    .dag
                    .edges_directed(node, Incoming)
                    .find(|edge| {
                        if let Wire::Clbit(bit) = edge.weight() {
                            bit == self_wire
                        } else {
                            false
                        }
                    })
                    .unwrap();
                let succ = self
                    .dag
                    .edges_directed(node, Outgoing)
                    .find(|edge| {
                        if let Wire::Clbit(bit) = edge.weight() {
                            bit == self_wire
                        } else {
                            false
                        }
                    })
                    .unwrap();
                self.dag
                    .add_edge(pred.source(), succ.target(), Wire::Clbit(*self_wire));
            }
        }

        let bound_var_map = var_map.bind(py);
        let node_filter = |node: NodeIndex| -> bool {
            match other.dag[node] {
                NodeType::Operation(_) => !other
                    .dag
                    .edges_directed(node, petgraph::Direction::Outgoing)
                    .any(|edge| match edge.weight() {
                        Wire::Qubit(qubit) => !qubit_map.contains_key(qubit),
                        Wire::Clbit(clbit) => !clbit_map.contains_key(clbit),
                        Wire::Var(var) => !bound_var_map.contains(var).unwrap(),
                    }),
                _ => false,
            }
        };
        let reverse_qubit_map: HashMap<Qubit, Qubit> =
            qubit_map.iter().map(|(x, y)| (*y, *x)).collect();
        let reverse_clbit_map: HashMap<Clbit, Clbit> =
            clbit_map.iter().map(|(x, y)| (*y, *x)).collect();
        let reverse_var_map = PyDict::new_bound(py);
        for (k, v) in bound_var_map.iter() {
            reverse_var_map.set_item(v, k)?;
        }
        // Copy nodes from other to self
        let mut out_map: IndexMap<NodeIndex, NodeIndex, RandomState> =
            IndexMap::with_capacity_and_hasher(other.dag.node_count(), RandomState::default());
        for old_index in other.dag.node_indices() {
            if !node_filter(old_index) {
                continue;
            }
            let mut new_node = other.dag[old_index].clone();
            if let NodeType::Operation(ref mut new_inst) = new_node {
                let new_qubit_indices: Vec<Qubit> = other
                    .qargs_interner
                    .get(new_inst.qubits)
                    .iter()
                    .map(|old_qubit| qubit_map[old_qubit])
                    .collect();
                let new_clbit_indices: Vec<Clbit> = other
                    .cargs_interner
                    .get(new_inst.clbits)
                    .iter()
                    .map(|old_clbit| clbit_map[old_clbit])
                    .collect();
                new_inst.qubits = self.qargs_interner.insert_owned(new_qubit_indices);
                new_inst.clbits = self.cargs_interner.insert_owned(new_clbit_indices);
                self.increment_op(new_inst.op.name());
            }
            let new_index = self.dag.add_node(new_node);
            out_map.insert(old_index, new_index);
        }
        // If no nodes are copied bail here since there is nothing left
        // to do.
        if out_map.is_empty() {
            match self.dag.remove_node(node) {
                Some(NodeType::Operation(packed)) => {
                    let op_name = packed.op.name();
                    self.decrement_op(op_name);
                }
                _ => unreachable!("Must be called with valid operation node!"),
            }
            // Return a new empty map to clear allocation from out_map
            return Ok(IndexMap::default());
        }
        // Copy edges from other to self
        for edge in other.dag.edge_references().filter(|edge| {
            out_map.contains_key(&edge.target()) && out_map.contains_key(&edge.source())
        }) {
            self.dag.add_edge(
                out_map[&edge.source()],
                out_map[&edge.target()],
                match edge.weight() {
                    Wire::Qubit(qubit) => Wire::Qubit(qubit_map[qubit]),
                    Wire::Clbit(clbit) => Wire::Clbit(clbit_map[clbit]),
                    Wire::Var(var) => Wire::Var(bound_var_map.get_item(var)?.unwrap().unbind()),
                },
            );
        }
        // Add edges to/from node to nodes in other
        let edges: Vec<(NodeIndex, NodeIndex, Wire)> = self
            .dag
            .edges_directed(node, Incoming)
            .map(|x| (x.source(), x.target(), x.weight().clone()))
            .collect();
        for (source, _target, weight) in edges {
            let wire_input_id = match weight {
                Wire::Qubit(qubit) => other
                    .qubit_io_map
                    .get(reverse_qubit_map[&qubit].0 as usize)
                    .map(|x| x[0]),
                Wire::Clbit(clbit) => other
                    .clbit_io_map
                    .get(reverse_clbit_map[&clbit].0 as usize)
                    .map(|x| x[0]),
                Wire::Var(ref var) => {
                    let index = &reverse_var_map.get_item(var)?.unwrap().unbind();
                    other.var_input_map.get(py, index)
                }
            };
            let old_index =
                wire_input_id.and_then(|x| other.dag.neighbors_directed(x, Outgoing).next());
            let target_out = match old_index {
                Some(old_index) => match out_map.get(&old_index) {
                    Some(new_index) => *new_index,
                    None => {
                        // If the index isn't in the node map we've already added the edges as
                        // part of the idle wire handling at the top of this method so just
                        // move on.
                        continue;
                    }
                },
                None => continue,
            };
            self.dag.add_edge(source, target_out, weight);
        }
        let edges: Vec<(NodeIndex, NodeIndex, Wire)> = self
            .dag
            .edges_directed(node, Outgoing)
            .map(|x| (x.source(), x.target(), x.weight().clone()))
            .collect();
        for (_source, target, weight) in edges {
            let wire_output_id = match weight {
                Wire::Qubit(qubit) => other
                    .qubit_io_map
                    .get(reverse_qubit_map[&qubit].0 as usize)
                    .map(|x| x[1]),
                Wire::Clbit(clbit) => other
                    .clbit_io_map
                    .get(reverse_clbit_map[&clbit].0 as usize)
                    .map(|x| x[1]),
                Wire::Var(ref var) => {
                    let index = &reverse_var_map.get_item(var)?.unwrap().unbind();
                    other.var_output_map.get(py, index)
                }
            };
            let old_index =
                wire_output_id.and_then(|x| other.dag.neighbors_directed(x, Incoming).next());
            let source_out = match old_index {
                Some(old_index) => match out_map.get(&old_index) {
                    Some(new_index) => *new_index,
                    None => {
                        // If the index isn't in the node map we've already added the edges as
                        // part of the idle wire handling at the top of this method so just
                        // move on.
                        continue;
                    }
                },
                None => continue,
            };
            self.dag.add_edge(source_out, target, weight);
        }
        // Remove node
        if let NodeType::Operation(inst) = &self.dag[node] {
            self.decrement_op(inst.op.name().to_string().as_str());
        }
        self.dag.remove_node(node);
        Ok(out_map)
    }

    fn add_var(&mut self, py: Python, var: &Bound<PyAny>, type_: DAGVarType) -> PyResult<()> {
        // The setup of the initial graph structure between an "in" and an "out" node is the same as
        // the bit-related `_add_wire`, but this logically needs to do different bookkeeping around
        // tracking the properties
        if !var.getattr("standalone")?.extract::<bool>()? {
            return Err(DAGCircuitError::new_err(
                "cannot add variables that wrap `Clbit` or `ClassicalRegister` instances",
            ));
        }
        let var_name: String = var.getattr("name")?.extract::<String>()?;
        if let Some(previous) = self.vars_info.get(&var_name) {
            if var.eq(previous.var.clone_ref(py))? {
                return Err(DAGCircuitError::new_err("already present in the circuit"));
            }
            return Err(DAGCircuitError::new_err(
                "cannot add var as its name shadows an existing var",
            ));
        }
        let in_node = NodeType::VarIn(var.clone().unbind());
        let out_node = NodeType::VarOut(var.clone().unbind());
        let in_index = self.dag.add_node(in_node);
        let out_index = self.dag.add_node(out_node);
        self.dag
            .add_edge(in_index, out_index, Wire::Var(var.clone().unbind()));
        self.var_input_map
            .insert(py, var.clone().unbind(), in_index);
        self.var_output_map
            .insert(py, var.clone().unbind(), out_index);
        self.vars_by_type[type_ as usize]
            .bind(py)
            .add(var.clone().unbind())?;
        self.vars_info.insert(
            var_name,
            DAGVarInfo {
                var: var.clone().unbind(),
                type_,
                in_node: in_index,
                out_node: out_index,
            },
        );
        Ok(())
    }

    fn check_op_addition(&self, py: Python, inst: &PackedInstruction) -> PyResult<()> {
        if let Some(condition) = inst.condition() {
            self._check_condition(py, inst.op.name(), condition.bind(py))?;
        }

        for b in self.qargs_interner.get(inst.qubits) {
            if self.qubit_io_map.len() - 1 < b.0 as usize {
                return Err(DAGCircuitError::new_err(format!(
                    "qubit {} not found in output map",
                    self.qubits.get(*b).unwrap()
                )));
            }
        }

        for b in self.cargs_interner.get(inst.clbits) {
            if !self.clbit_io_map.len() - 1 < b.0 as usize {
                return Err(DAGCircuitError::new_err(format!(
                    "clbit {} not found in output map",
                    self.clbits.get(*b).unwrap()
                )));
            }
        }

        if self.may_have_additional_wires(py, inst) {
            let (clbits, vars) = self.additional_wires(py, inst.op.view(), inst.condition())?;
            for b in clbits {
                if !self.clbit_io_map.len() - 1 < b.0 as usize {
                    return Err(DAGCircuitError::new_err(format!(
                        "clbit {} not found in output map",
                        self.clbits.get(b).unwrap()
                    )));
                }
            }
            for v in vars {
                if !self.var_output_map.contains_key(py, &v) {
                    return Err(DAGCircuitError::new_err(format!(
                        "var {} not found in output map",
                        v
                    )));
                }
            }
        }
        Ok(())
    }

    /// Alternative constructor, builds a DAGCircuit with a fixed capacity.
    ///
    /// # Arguments:
    /// - `py`: Python GIL token
    /// - `num_qubits`: Number of qubits in the circuit
    /// - `num_clbits`: Number of classical bits in the circuit.
    /// - `num_vars`: (Optional) number of variables in the circuit.
    /// - `num_ops`: (Optional) number of operations in the circuit.
    /// - `num_edges`: (Optional) If known, number of edges in the circuit.
    pub fn with_capacity(
        py: Python,
        num_qubits: usize,
        num_clbits: usize,
<<<<<<< HEAD
        num_ops: Option<usize>,
        num_vars: Option<usize>,
=======
        num_vars: Option<usize>,
        num_ops: Option<usize>,
>>>>>>> dff9e812
        num_edges: Option<usize>,
    ) -> PyResult<Self> {
        let num_ops: usize = num_ops.unwrap_or_default();
        let num_vars = num_vars.unwrap_or_default();
        let num_edges = num_edges.unwrap_or(
            num_qubits +    // 1 edge between the input node and the output node or 1st op node.
            num_clbits +    // 1 edge between the input node and the output node or 1st op node.
            num_vars +      // 1 edge between the input node and the output node or 1st op node.
            num_ops, // In Average there will be 3 edges (2 qubits and 1 clbit, or 3 qubits) per op_node.
        );

        let num_nodes = num_qubits * 2 + // One input + One output node per qubit
            num_clbits * 2 +    // One input + One output node per clbit
            num_vars * 2 +  // One input + output node per variable
            num_ops;

        Ok(Self {
            name: None,
            metadata: Some(PyDict::new_bound(py).unbind().into()),
            calibrations: HashMap::default(),
            dag: StableDiGraph::with_capacity(num_nodes, num_edges),
            qregs: PyDict::new_bound(py).unbind(),
            cregs: PyDict::new_bound(py).unbind(),
            qargs_interner: Interner::with_capacity(num_qubits),
            cargs_interner: Interner::with_capacity(num_clbits),
            qubits: BitData::with_capacity(py, "qubits".to_string(), num_qubits),
            clbits: BitData::with_capacity(py, "clbits".to_string(), num_clbits),
            global_phase: Param::Float(0.),
            duration: None,
            unit: "dt".to_string(),
            qubit_locations: PyDict::new_bound(py).unbind(),
            clbit_locations: PyDict::new_bound(py).unbind(),
            qubit_io_map: Vec::with_capacity(num_qubits),
            clbit_io_map: Vec::with_capacity(num_clbits),
            var_input_map: _VarIndexMap::new(py),
            var_output_map: _VarIndexMap::new(py),
            op_names: IndexMap::default(),
            control_flow_module: PyControlFlowModule::new(py)?,
            vars_info: HashMap::with_capacity(num_vars),
            vars_by_type: [
                PySet::empty_bound(py)?.unbind(),
                PySet::empty_bound(py)?.unbind(),
                PySet::empty_bound(py)?.unbind(),
            ],
        })
    }

    /// Get qargs from an intern index
    pub fn get_qargs(&self, index: Interned<[Qubit]>) -> &[Qubit] {
        self.qargs_interner.get(index)
    }

    /// Get cargs from an intern index
    pub fn get_cargs(&self, index: Interned<[Clbit]>) -> &[Clbit] {
        self.cargs_interner.get(index)
    }

    /// Insert a new 1q standard gate on incoming qubit
    pub fn insert_1q_on_incoming_qubit(
        &mut self,
        new_gate: (StandardGate, &[f64]),
        old_index: NodeIndex,
    ) {
        self.increment_op(new_gate.0.name());
        let old_node = &self.dag[old_index];
        let inst = if let NodeType::Operation(old_node) = old_node {
            PackedInstruction {
                op: new_gate.0.into(),
                qubits: old_node.qubits,
                clbits: old_node.clbits,
                params: (!new_gate.1.is_empty())
                    .then(|| Box::new(new_gate.1.iter().map(|x| Param::Float(*x)).collect())),
                extra_attrs: None,
                #[cfg(feature = "cache_pygates")]
                py_op: OnceCell::new(),
            }
        } else {
            panic!("This method only works if provided index is an op node");
        };
        let new_index = self.dag.add_node(NodeType::Operation(inst));
        let (parent_index, edge_index, weight) = self
            .dag
            .edges_directed(old_index, Incoming)
            .map(|edge| (edge.source(), edge.id(), edge.weight().clone()))
            .next()
            .unwrap();
        self.dag.add_edge(parent_index, new_index, weight.clone());
        self.dag.add_edge(new_index, old_index, weight);
        self.dag.remove_edge(edge_index);
    }

    /// Remove a sequence of 1 qubit nodes from the dag
    /// This must only be called if all the nodes operate
    /// on a single qubit with no other wires in or out of any nodes
    pub fn remove_1q_sequence(&mut self, sequence: &[NodeIndex]) {
        let (parent_index, weight) = self
            .dag
            .edges_directed(*sequence.first().unwrap(), Incoming)
            .map(|edge| (edge.source(), edge.weight().clone()))
            .next()
            .unwrap();
        let child_index = self
            .dag
            .edges_directed(*sequence.last().unwrap(), Outgoing)
            .map(|edge| edge.target())
            .next()
            .unwrap();
        self.dag.add_edge(parent_index, child_index, weight);
        for node in sequence {
            match self.dag.remove_node(*node) {
                Some(NodeType::Operation(packed)) => {
                    let op_name = packed.op.name();
                    self.decrement_op(op_name);
                }
                _ => panic!("Must be called with valid operation node!"),
            }
        }
    }

    pub fn add_global_phase(&mut self, py: Python, value: &Param) -> PyResult<()> {
        match value {
            Param::Obj(_) => {
                return Err(PyTypeError::new_err(
                    "Invalid parameter type, only float and parameter expression are supported",
                ))
            }
            _ => self.set_global_phase(add_global_phase(py, &self.global_phase, value)?)?,
        }
        Ok(())
    }

    pub fn calibrations_empty(&self) -> bool {
        self.calibrations.is_empty()
    }

    pub fn has_calibration_for_index(&self, py: Python, node_index: NodeIndex) -> PyResult<bool> {
        let node = &self.dag[node_index];
        if let NodeType::Operation(instruction) = node {
            if !self.calibrations.contains_key(instruction.op.name()) {
                return Ok(false);
            }
            let params = match &instruction.params {
                Some(params) => {
                    let mut out_params = Vec::new();
                    for p in params.iter() {
                        if let Param::ParameterExpression(exp) = p {
                            let exp = exp.bind(py);
                            if !exp.getattr(intern!(py, "parameters"))?.is_truthy()? {
                                let as_py_float = exp.call_method0(intern!(py, "__float__"))?;
                                out_params.push(as_py_float.unbind());
                                continue;
                            }
                        }
                        out_params.push(p.to_object(py));
                    }
                    PyTuple::new_bound(py, out_params)
                }
                None => PyTuple::empty_bound(py),
            };
            let qargs = self.qargs_interner.get(instruction.qubits);
            let qubits = PyTuple::new_bound(py, qargs.iter().map(|x| x.0));
            self.calibrations[instruction.op.name()]
                .bind(py)
                .contains((qubits, params).to_object(py))
        } else {
            Err(DAGCircuitError::new_err("Specified node is not an op node"))
        }
    }
    /// Adds valid instances of [PackedInstruction] to the back of the Circuit.
    pub fn add_from_iter<I>(&mut self, py: Python, iter: I) -> PyResult<Vec<NodeIndex>>
    where
        I: IntoIterator<Item = PackedInstruction>,
    {
        // Create HashSets to keep track of each bit/var's last node
        let mut qubit_last_nodes: HashMap<Qubit, NodeIndex> = HashMap::default();
        let mut clbit_last_nodes: HashMap<Clbit, NodeIndex> = HashMap::default();
        // TODO: Refactor once Vars are in rust
        // Dict [ Var: (int, VarWeight)]
        let vars_last_nodes: Bound<PyDict> = PyDict::new_bound(py);

        // Store new nodes to return
        let mut new_nodes = vec![];
        for instr in iter {
            let op_name = instr.op.name();
            let (all_cbits, vars): (Vec<Clbit>, Option<Vec<PyObject>>) = {
                if self.may_have_additional_wires(py, &instr) {
                    let mut clbits: HashSet<Clbit> =
                        HashSet::from_iter(self.cargs_interner.get(instr.clbits).iter().copied());
                    let (additional_clbits, additional_vars) =
                        self.additional_wires(py, instr.op.view(), instr.condition())?;
                    for clbit in additional_clbits {
                        clbits.insert(clbit);
                    }
                    (clbits.into_iter().collect(), Some(additional_vars))
                } else {
                    (self.cargs_interner.get(instr.clbits).to_vec(), None)
                }
            };

            // Increment the operation count
            self.increment_op(op_name);

            // Get the correct qubit indices
            let qubits_id = instr.qubits;

            // Insert op-node to graph.
            let new_node = self.dag.add_node(NodeType::Operation(instr));
            new_nodes.push(new_node);

            // Check all the qubits in this instruction.
            for qubit in self.qargs_interner.get(qubits_id) {
                // Retrieve each qubit's last node
                let qubit_last_node = if let Some(node) = qubit_last_nodes.remove(qubit) {
                    node
                } else {
                    let output_node = self.qubit_io_map[qubit.0 as usize][1];
                    let (edge_id, predecessor_node) = self
                        .dag
                        .edges_directed(output_node, Incoming)
                        .next()
                        .map(|edge| (edge.id(), edge.source()))
                        .unwrap();
                    self.dag.remove_edge(edge_id);
                    predecessor_node
                };
                qubit_last_nodes.entry(*qubit).or_insert(new_node);
                self.dag
                    .add_edge(qubit_last_node, new_node, Wire::Qubit(*qubit));
            }

            // Check all the clbits in this instruction.
            for clbit in all_cbits {
                let clbit_last_node = if let Some(node) = clbit_last_nodes.remove(&clbit) {
                    node
                } else {
                    let output_node = self.clbit_io_map[clbit.0 as usize][1];
                    let (edge_id, predecessor_node) = self
                        .dag
                        .edges_directed(output_node, Incoming)
                        .next()
                        .map(|edge| (edge.id(), edge.source()))
                        .unwrap();
                    self.dag.remove_edge(edge_id);
                    predecessor_node
                };
                clbit_last_nodes.entry(clbit).or_insert(new_node);
                self.dag
                    .add_edge(clbit_last_node, new_node, Wire::Clbit(clbit));
            }

            // If available, check all the vars in this instruction
            for var in vars.iter().flatten() {
                let var_last_node = if let Some(result) = vars_last_nodes.get_item(var)? {
                    let node: usize = result.extract()?;
                    vars_last_nodes.del_item(var)?;
                    NodeIndex::new(node)
                } else {
                    let output_node = self.var_output_map.get(py, var).unwrap();
                    let (edge_id, predecessor_node) = self
                        .dag
                        .edges_directed(output_node, Incoming)
                        .next()
                        .map(|edge| (edge.id(), edge.source()))
                        .unwrap();
                    self.dag.remove_edge(edge_id);
                    predecessor_node
                };

                vars_last_nodes.set_item(var, new_node.index())?;
                if var_last_node == new_node {
                    // TODO: Fix instances of duplicate nodes for Vars
                    continue;
                }
                self.dag
                    .add_edge(var_last_node, new_node, Wire::Var(var.clone_ref(py)));
            }
        }

        // Add the output_nodes back to qargs
        for (qubit, node) in qubit_last_nodes {
            let output_node = self.qubit_io_map[qubit.0 as usize][1];
            self.dag.add_edge(node, output_node, Wire::Qubit(qubit));
        }

        // Add the output_nodes back to cargs
        for (clbit, node) in clbit_last_nodes {
            let output_node = self.clbit_io_map[clbit.0 as usize][1];
            self.dag.add_edge(node, output_node, Wire::Clbit(clbit));
        }

        // Add the output_nodes back to vars
        for item in vars_last_nodes.items() {
            let (var, node): (PyObject, usize) = item.extract()?;
            let output_node = self.var_output_map.get(py, &var).unwrap();
            self.dag
                .add_edge(NodeIndex::new(node), output_node, Wire::Var(var));
        }

        Ok(new_nodes)
    }
}

/// Add to global phase. Global phase can only be Float or ParameterExpression so this
/// does not handle the full possibility of parameter values.
pub fn add_global_phase(py: Python, phase: &Param, other: &Param) -> PyResult<Param> {
    Ok(match [phase, other] {
        [Param::Float(a), Param::Float(b)] => Param::Float(a + b),
        [Param::Float(a), Param::ParameterExpression(b)] => Param::ParameterExpression(
            b.clone_ref(py)
                .call_method1(py, intern!(py, "__radd__"), (*a,))?,
        ),
        [Param::ParameterExpression(a), Param::Float(b)] => Param::ParameterExpression(
            a.clone_ref(py)
                .call_method1(py, intern!(py, "__add__"), (*b,))?,
        ),
        [Param::ParameterExpression(a), Param::ParameterExpression(b)] => {
            Param::ParameterExpression(a.clone_ref(py).call_method1(
                py,
                intern!(py, "__add__"),
                (b,),
            )?)
        }
        _ => panic!("Invalid global phase"),
    })
}

type SortKeyType<'a> = (&'a [Qubit], &'a [Clbit]);<|MERGE_RESOLUTION|>--- conflicted
+++ resolved
@@ -1559,10 +1559,6 @@
     /// Returns:
     ///     DAGCircuit: An empty copy of self.
     #[pyo3(signature = (*, vars_mode="alike"))]
-<<<<<<< HEAD
-    pub fn copy_empty_like(&self, py: Python, vars_mode: &str) -> PyResult<Self> {
-        let mut target_dag = DAGCircuit::new(py)?;
-=======
     fn copy_empty_like(&self, py: Python, vars_mode: &str) -> PyResult<Self> {
         let mut target_dag = DAGCircuit::with_capacity(
             py,
@@ -1572,7 +1568,6 @@
             None,
             None,
         )?;
->>>>>>> dff9e812
         target_dag.name = self.name.as_ref().map(|n| n.clone_ref(py));
         target_dag.global_phase = self.global_phase.clone();
         target_dag.duration = self.duration.as_ref().map(|d| d.clone_ref(py));
@@ -6186,13 +6181,8 @@
         py: Python,
         num_qubits: usize,
         num_clbits: usize,
-<<<<<<< HEAD
-        num_ops: Option<usize>,
-        num_vars: Option<usize>,
-=======
         num_vars: Option<usize>,
         num_ops: Option<usize>,
->>>>>>> dff9e812
         num_edges: Option<usize>,
     ) -> PyResult<Self> {
         let num_ops: usize = num_ops.unwrap_or_default();
