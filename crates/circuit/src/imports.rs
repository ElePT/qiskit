--- conflicted
+++ resolved
@@ -151,15 +151,6 @@
     // U3Gate = 28
     ["qiskit.circuit.library.standard_gates.u3", "U3Gate"],
     // CRXGate = 29
-<<<<<<< HEAD
-    ["placeholder", "placeholder"],
-    // CRYGate = 30
-    ["placeholder", "placeholder"],
-    // CRZGate = 31
-    ["placeholder", "placeholder"],
-    // RGate 32
-    ["placeholder", "placeholder"],
-=======
     ["qiskit.circuit.library.standard_gates.rx", "CRXGate"],
     // CRYGate = 30
     ["qiskit.circuit.library.standard_gates.ry", "CRYGate"],
@@ -167,7 +158,6 @@
     ["qiskit.circuit.library.standard_gates.rz", "CRZGate"],
     // RGate 32
     ["qiskit.circuit.library.standard_gates.r", "RGate"],
->>>>>>> e9208a63
     // CHGate = 33
     ["qiskit.circuit.library.standard_gates.h", "CHGate"],
     // CPhaseGate = 34
@@ -193,11 +183,7 @@
     // C4XGate = 44
     ["placeholder", "placeholder"],
     // DCXGate = 45
-<<<<<<< HEAD
-    ["placeholder", "placeholder"],
-=======
     ["qiskit.circuit.library.standard_gates.dcx", "DCXGate"],
->>>>>>> e9208a63
     // CCZGate = 46
     ["placeholder", "placeholder"],
     // RCCXGate = 47
