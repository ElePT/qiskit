--- conflicted
+++ resolved
@@ -71,13 +71,9 @@
     ImportOnceCell::new("qiskit.circuit.singleton", "SingletonGate");
 pub static SINGLETON_CONTROLLED_GATE: ImportOnceCell =
     ImportOnceCell::new("qiskit.circuit.singleton", "SingletonControlledGate");
-<<<<<<< HEAD
 pub static CONTROLLED_GATE: ImportOnceCell =
     ImportOnceCell::new("qiskit.circuit", "ControlledGate");
-=======
 pub static DEEPCOPY: ImportOnceCell = ImportOnceCell::new("copy", "deepcopy");
->>>>>>> d2ab4dfb
-
 pub static WARNINGS_WARN: ImportOnceCell = ImportOnceCell::new("warnings", "warn");
 
 /// A mapping from the enum variant in crate::operations::StandardGate to the python
