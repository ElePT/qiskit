// This code is part of Qiskit.
//
// (C) Copyright IBM 2023, 2024
//
// This code is licensed under the Apache License, Version 2.0. You may
// obtain a copy of this license in the LICENSE.txt file in the root directory
// of this source tree or at http://www.apache.org/licenses/LICENSE-2.0.
//
// Any modifications or derivative works of this code must retain this
// copyright notice, and modified files need to carry a notice indicating
// that they have been altered from the originals.

<<<<<<< HEAD
use crate::bit_data::BitData;
use crate::circuit_instruction::CircuitInstruction;
use crate::interner::{Index, IndexedInterner};
use crate::packed_instruction::{InstructionPacker, PackedInstruction};
use crate::Interner;
use crate::{BitType, Clbit, PyNativeMapper, Qubit, SliceOrInt};

use pyo3::exceptions::{PyIndexError, PyRuntimeError, PyValueError};
=======
use crate::bit_data::{BitData, BitNotFoundError};
use crate::circuit_instruction::CircuitInstruction;
use crate::interner::{CacheFullError, IndexedInterner, Interner, InternerKey};
use crate::packed_instruction::PackedInstruction;
use crate::{Clbit, Qubit, SliceOrInt};

use pyo3::exceptions::{PyIndexError, PyKeyError, PyRuntimeError, PyValueError};
>>>>>>> 03d107e1
use pyo3::prelude::*;
use pyo3::types::{PyList, PySet, PySlice, PyTuple, PyType};
use pyo3::{PyObject, PyResult, PyTraverseError, PyVisit};
use std::mem;

/// A container for :class:`.QuantumCircuit` instruction listings that stores
/// :class:`.CircuitInstruction` instances in a packed form by interning
/// their :attr:`~.CircuitInstruction.qubits` and
/// :attr:`~.CircuitInstruction.clbits` to native vectors of indices.
///
/// Before adding a :class:`.CircuitInstruction` to this container, its
/// :class:`.Qubit` and :class:`.Clbit` instances MUST be registered via the
/// constructor or via :meth:`.CircuitData.add_qubit` and
/// :meth:`.CircuitData.add_clbit`. This is because the order in which
/// bits of the same type are added to the container determines their
/// associated indices used for storage and retrieval.
///
/// Once constructed, this container behaves like a Python list of
/// :class:`.CircuitInstruction` instances. However, these instances are
/// created and destroyed on the fly, and thus should be treated as ephemeral.
///
/// For example,
///
/// .. code-block::
///
///     qubits = [Qubit()]
///     data = CircuitData(qubits)
///     data.append(CircuitInstruction(XGate(), (qubits[0],), ()))
///     assert(data[0] == data[0]) # => Ok.
///     assert(data[0] is data[0]) # => PANICS!
///
/// .. warning::
///
///     This is an internal interface and no part of it should be relied upon
///     outside of Qiskit.
///
/// Args:
///     qubits (Iterable[:class:`.Qubit`] | None): The initial sequence of
///         qubits, used to map :class:`.Qubit` instances to and from its
///         indices.
///     clbits (Iterable[:class:`.Clbit`] | None): The initial sequence of
///         clbits, used to map :class:`.Clbit` instances to and from its
///         indices.
///     data (Iterable[:class:`.CircuitInstruction`]): An initial instruction
///         listing to add to this container. All bits appearing in the
///         instructions in this iterable must also exist in ``qubits`` and
///         ``clbits``.
///     reserve (int): The container's initial capacity. This is reserved
///         before copying instructions into the container when ``data``
///         is provided, so the initialized container's unused capacity will
///         be ``max(0, reserve - len(data))``.
///
/// Raises:
///     KeyError: if ``data`` contains a reference to a bit that is not present
///         in ``qubits`` or ``clbits``.
#[pyclass(sequence, module = "qiskit._accelerate.circuit")]
#[derive(Clone, Debug)]
pub struct CircuitData {
    /// The packed instruction listing.
    data: Vec<PackedInstruction>,
    /// The cache used to intern instruction bits.
<<<<<<< HEAD
    args_cache: IndexedInterner<Vec<BitType>>,
=======
    qargs_interner: IndexedInterner<Vec<Qubit>>,
    /// The cache used to intern instruction bits.
    cargs_interner: IndexedInterner<Vec<Clbit>>,
>>>>>>> 03d107e1
    /// Qubits registered in the circuit.
    qubits: BitData<Qubit>,
    /// Clbits registered in the circuit.
    clbits: BitData<Clbit>,
<<<<<<< HEAD
=======
}

impl<'py> From<BitNotFoundError<'py>> for PyErr {
    fn from(error: BitNotFoundError) -> Self {
        PyKeyError::new_err(format!(
            "Bit {:?} has not been added to this circuit.",
            error.0
        ))
    }
}

impl From<CacheFullError> for PyErr {
    fn from(_: CacheFullError) -> Self {
        PyRuntimeError::new_err("The bit operands cache is full!")
    }
>>>>>>> 03d107e1
}

#[pymethods]
impl CircuitData {
    #[new]
    #[pyo3(signature = (qubits=None, clbits=None, data=None, reserve=0))]
    pub fn new(
        py: Python<'_>,
        qubits: Option<&Bound<PyAny>>,
        clbits: Option<&Bound<PyAny>>,
        data: Option<&Bound<PyAny>>,
        reserve: usize,
    ) -> PyResult<Self> {
        let mut self_ = CircuitData {
            data: Vec::new(),
<<<<<<< HEAD
            args_cache: IndexedInterner::new(),
=======
            qargs_interner: IndexedInterner::new(),
            cargs_interner: IndexedInterner::new(),
>>>>>>> 03d107e1
            qubits: BitData::new(py, "qubits".to_string()),
            clbits: BitData::new(py, "clbits".to_string()),
        };
        if let Some(qubits) = qubits {
            for bit in qubits.iter()? {
                self_.add_qubit(py, &bit?, true)?;
            }
        }
        if let Some(clbits) = clbits {
            for bit in clbits.iter()? {
                self_.add_clbit(py, &bit?, true)?;
            }
        }
        if let Some(data) = data {
            self_.reserve(py, reserve);
            self_.extend(py, data)?;
        }
        Ok(self_)
    }

    pub fn __reduce__(self_: &Bound<CircuitData>, py: Python<'_>) -> PyResult<PyObject> {
        let ty: Bound<PyType> = self_.get_type();
        let args = {
            let self_ = self_.borrow();
            (
                self_.qubits.cached().clone_ref(py),
                self_.clbits.cached().clone_ref(py),
                None::<()>,
                self_.data.len(),
            )
        };
        Ok((ty, args, None::<()>, self_.iter()?).into_py(py))
    }

    /// Returns the current sequence of registered :class:`.Qubit` instances as a list.
    ///
    /// .. warning::
    ///
    ///     Do not modify this list yourself.  It will invalidate the :class:`CircuitData` data
    ///     structures.
    ///
    /// Returns:
    ///     list(:class:`.Qubit`): The current sequence of registered qubits.
    #[getter]
    pub fn qubits(&self, py: Python<'_>) -> Py<PyList> {
        self.qubits.cached().clone_ref(py)
<<<<<<< HEAD
=======
    }

    /// Return the number of qubits. This is equivalent to the length of the list returned by
    /// :meth:`.CircuitData.qubits`
    ///
    /// Returns:
    ///     int: The number of qubits.
    #[getter]
    pub fn num_qubits(&self) -> usize {
        self.qubits.len()
>>>>>>> 03d107e1
    }

    /// Returns the current sequence of registered :class:`.Clbit`
    /// instances as a list.
    ///
    /// .. warning::
    ///
    ///     Do not modify this list yourself.  It will invalidate the :class:`CircuitData` data
    ///     structures.
    ///
    /// Returns:
    ///     list(:class:`.Clbit`): The current sequence of registered clbits.
    #[getter]
    pub fn clbits(&self, py: Python<'_>) -> Py<PyList> {
        self.clbits.cached().clone_ref(py)
<<<<<<< HEAD
=======
    }

    /// Return the number of clbits. This is equivalent to the length of the list returned by
    /// :meth:`.CircuitData.clbits`.
    ///
    /// Returns:
    ///     int: The number of clbits.
    #[getter]
    pub fn num_clbits(&self) -> usize {
        self.clbits.len()
    }

    /// Return the width of the circuit. This is the number of qubits plus the
    /// number of clbits.
    ///
    /// Returns:
    ///     int: The width of the circuit.
    pub fn width(&self) -> usize {
        self.num_qubits() + self.num_clbits()
>>>>>>> 03d107e1
    }

    /// Registers a :class:`.Qubit` instance.
    ///
    /// Args:
    ///     bit (:class:`.Qubit`): The qubit to register.
    ///     strict (bool): When set, raises an error if ``bit`` is already present.
    ///
    /// Raises:
    ///     ValueError: The specified ``bit`` is already present and flag ``strict``
    ///         was provided.
    #[pyo3(signature = (bit, *, strict=true))]
    pub fn add_qubit(&mut self, py: Python, bit: &Bound<PyAny>, strict: bool) -> PyResult<()> {
<<<<<<< HEAD
        self.qubits.add(py, bit, strict)?;
        Ok(())
=======
        self.qubits.add(py, bit, strict)
>>>>>>> 03d107e1
    }

    /// Registers a :class:`.Clbit` instance.
    ///
    /// Args:
    ///     bit (:class:`.Clbit`): The clbit to register.
    ///     strict (bool): When set, raises an error if ``bit`` is already present.
    ///
    /// Raises:
    ///     ValueError: The specified ``bit`` is already present and flag ``strict``
    ///         was provided.
    #[pyo3(signature = (bit, *, strict=true))]
    pub fn add_clbit(&mut self, py: Python, bit: &Bound<PyAny>, strict: bool) -> PyResult<()> {
<<<<<<< HEAD
        self.clbits.add(py, bit, strict)?;
        Ok(())
=======
        self.clbits.add(py, bit, strict)
>>>>>>> 03d107e1
    }

    /// Performs a shallow copy.
    ///
    /// Returns:
    ///     CircuitData: The shallow copy.
    pub fn copy(&self, py: Python<'_>) -> PyResult<Self> {
        let mut res = CircuitData::new(
            py,
            Some(self.qubits.cached().bind(py)),
            Some(self.clbits.cached().bind(py)),
            None,
            0,
        )?;
<<<<<<< HEAD
        res.args_cache = self.args_cache.clone();
=======
        res.qargs_interner = self.qargs_interner.clone();
        res.cargs_interner = self.cargs_interner.clone();
>>>>>>> 03d107e1
        res.data.clone_from(&self.data);
        Ok(res)
    }

    /// Reserves capacity for at least ``additional`` more
    /// :class:`.CircuitInstruction` instances to be added to this container.
    ///
    /// Args:
    ///     additional (int): The additional capacity to reserve. If the
    ///         capacity is already sufficient, does nothing.
    pub fn reserve(&mut self, _py: Python<'_>, additional: usize) {
        self.data.reserve(additional);
    }

    /// Returns a tuple of the sets of :class:`.Qubit` and :class:`.Clbit` instances
    /// that appear in at least one instruction's bit lists.
    ///
    /// Returns:
    ///     tuple[set[:class:`.Qubit`], set[:class:`.Clbit`]]: The active qubits and clbits.
    pub fn active_bits(&self, py: Python<'_>) -> PyResult<Py<PyTuple>> {
        let qubits = PySet::empty_bound(py)?;
        let clbits = PySet::empty_bound(py)?;
        for inst in self.data.iter() {
<<<<<<< HEAD
            for b in self.args_cache.get(inst.qubits_id).iter() {
                qubits.add(self.qubits.get(Qubit(*b)).unwrap().clone_ref(py))?;
            }
            for b in self.args_cache.get(inst.clbits_id).iter() {
                clbits.add(self.clbits.get(Clbit(*b)).unwrap().clone_ref(py))?;
=======
            for b in self.qargs_interner.intern(inst.qubits_id).value.iter() {
                qubits.add(self.qubits.get(*b).unwrap().clone_ref(py))?;
            }
            for b in self.cargs_interner.intern(inst.clbits_id).value.iter() {
                clbits.add(self.clbits.get(*b).unwrap().clone_ref(py))?;
>>>>>>> 03d107e1
            }
        }

        Ok((qubits, clbits).into_py(py))
    }

    /// Invokes callable ``func`` with each instruction's operation.
    ///
    /// Args:
    ///     func (Callable[[:class:`~.Operation`], None]):
    ///         The callable to invoke.
    #[pyo3(signature = (func))]
    pub fn foreach_op(&self, py: Python<'_>, func: &Bound<PyAny>) -> PyResult<()> {
        for inst in self.data.iter() {
            func.call1((inst.op.bind(py),))?;
        }
        Ok(())
    }

    /// Invokes callable ``func`` with the positional index and operation
    /// of each instruction.
    ///
    /// Args:
    ///     func (Callable[[int, :class:`~.Operation`], None]):
    ///         The callable to invoke.
    #[pyo3(signature = (func))]
    pub fn foreach_op_indexed(&self, py: Python<'_>, func: &Bound<PyAny>) -> PyResult<()> {
        for (index, inst) in self.data.iter().enumerate() {
            func.call1((index, inst.op.bind(py)))?;
        }
        Ok(())
    }

    /// Invokes callable ``func`` with each instruction's operation,
    /// replacing the operation with the result.
    ///
    /// Args:
    ///     func (Callable[[:class:`~.Operation`], :class:`~.Operation`]):
    ///         A callable used to map original operation to their
    ///         replacements.
    #[pyo3(signature = (func))]
    pub fn map_ops(&mut self, py: Python<'_>, func: &Bound<PyAny>) -> PyResult<()> {
        for inst in self.data.iter_mut() {
            inst.op = func.call1((inst.op.bind(py),))?.into_py(py);
        }
        Ok(())
    }

    /// Replaces the bits of this container with the given ``qubits``
    /// and/or ``clbits``.
    ///
    /// The `:attr:`~.CircuitInstruction.qubits` and
    /// :attr:`~.CircuitInstruction.clbits` of existing instructions are
    /// reinterpreted using the new bit sequences on access.
    /// As such, the primary use-case for this method is to remap a circuit to
    /// a different set of bits in constant time relative to the number of
    /// instructions in the circuit.
    ///
    /// Args:
    ///     qubits (Iterable[:class:`.Qubit] | None):
    ///         The qubit sequence which should replace the container's
    ///         existing qubits, or ``None`` to skip replacement.
    ///     clbits (Iterable[:class:`.Clbit] | None):
    ///         The clbit sequence which should replace the container's
    ///         existing qubits, or ``None`` to skip replacement.
    ///
    /// Raises:
    ///     ValueError: A replacement sequence is smaller than the bit list
    ///         its contents would replace.
    ///
    /// .. note::
    ///
    ///     Instruction operations themselves are NOT adjusted.
    ///     To modify bits referenced by an operation, use
    ///     :meth:`~.CircuitData.foreach_op` or
    ///     :meth:`~.CircuitData.foreach_op_indexed` or
    ///     :meth:`~.CircuitData.map_ops` to adjust the operations manually
    ///     after calling this method.
    ///
    /// Examples:
    ///
    ///     The following :class:`.CircuitData` is reinterpreted as if its bits
    ///     were originally added in reverse.
    ///
    ///     .. code-block::
    ///
    ///         qr = QuantumRegister(3)
    ///         data = CircuitData(qubits=qr, data=[
    ///             CircuitInstruction(XGate(), [qr[0]], []),
    ///             CircuitInstruction(XGate(), [qr[1]], []),
    ///             CircuitInstruction(XGate(), [qr[2]], []),
    ///         ])
    ///
    ///         data.replace_bits(qubits=reversed(qr))
    ///         assert(data == [
    ///             CircuitInstruction(XGate(), [qr[2]], []),
    ///             CircuitInstruction(XGate(), [qr[1]], []),
    ///             CircuitInstruction(XGate(), [qr[0]], []),
    ///         ])
    #[pyo3(signature = (qubits=None, clbits=None))]
    pub fn replace_bits(
        &mut self,
        py: Python<'_>,
        qubits: Option<&Bound<PyAny>>,
        clbits: Option<&Bound<PyAny>>,
    ) -> PyResult<()> {
        let mut temp = CircuitData::new(py, qubits, clbits, None, 0)?;
        if qubits.is_some() {
<<<<<<< HEAD
            if temp.qubits.len() < self.qubits.len() {
                return Err(PyValueError::new_err(format!(
                    "Replacement 'qubits' of size {:?} must contain at least {:?} bits.",
                    temp.qubits.len(),
                    self.qubits.len(),
=======
            if temp.num_qubits() < self.num_qubits() {
                return Err(PyValueError::new_err(format!(
                    "Replacement 'qubits' of size {:?} must contain at least {:?} bits.",
                    temp.num_qubits(),
                    self.num_qubits(),
>>>>>>> 03d107e1
                )));
            }
            mem::swap(&mut temp.qubits, &mut self.qubits);
        }
        if clbits.is_some() {
<<<<<<< HEAD
            if temp.clbits.len() < self.clbits.len() {
                return Err(PyValueError::new_err(format!(
                    "Replacement 'clbits' of size {:?} must contain at least {:?} bits.",
                    temp.clbits.len(),
                    self.clbits.len(),
=======
            if temp.num_clbits() < self.num_clbits() {
                return Err(PyValueError::new_err(format!(
                    "Replacement 'clbits' of size {:?} must contain at least {:?} bits.",
                    temp.num_clbits(),
                    self.num_clbits(),
>>>>>>> 03d107e1
                )));
            }
            mem::swap(&mut temp.clbits, &mut self.clbits);
        }
        Ok(())
    }

    pub fn __len__(&self) -> usize {
        self.data.len()
    }

    // Note: we also rely on this to make us iterable!
    pub fn __getitem__(&self, py: Python, index: &Bound<PyAny>) -> PyResult<PyObject> {
        // Internal helper function to get a specific
        // instruction by index.
        fn get_at(
            self_: &CircuitData,
            py: Python<'_>,
            index: isize,
        ) -> PyResult<Py<CircuitInstruction>> {
            let index = self_.convert_py_index(index)?;
            if let Some(inst) = self_.data.get(index) {
<<<<<<< HEAD
                Py::new(py, self_.unpack(py, inst)?)
=======
                let qubits = self_.qargs_interner.intern(inst.qubits_id);
                let clbits = self_.cargs_interner.intern(inst.clbits_id);
                Py::new(
                    py,
                    CircuitInstruction::new(
                        py,
                        inst.op.clone_ref(py),
                        self_.qubits.map_indices(qubits.value),
                        self_.clbits.map_indices(clbits.value),
                    ),
                )
>>>>>>> 03d107e1
            } else {
                Err(PyIndexError::new_err(format!(
                    "No element at index {:?} in circuit data",
                    index
                )))
            }
        }

        if index.is_exact_instance_of::<PySlice>() {
            let slice = self.convert_py_slice(index.downcast_exact::<PySlice>()?)?;
            let result = slice
                .into_iter()
                .map(|i| get_at(self, py, i))
                .collect::<PyResult<Vec<_>>>()?;
            Ok(result.into_py(py))
        } else {
            Ok(get_at(self, py, index.extract()?)?.into_py(py))
        }
    }

    pub fn __delitem__(&mut self, index: SliceOrInt) -> PyResult<()> {
        match index {
            SliceOrInt::Slice(slice) => {
                let slice = {
                    let mut s = self.convert_py_slice(&slice)?;
                    if s.len() > 1 && s.first().unwrap() < s.last().unwrap() {
                        // Reverse the order so we're sure to delete items
                        // at the back first (avoids messing up indices).
                        s.reverse()
                    }
                    s
                };
                for i in slice.into_iter() {
                    self.__delitem__(SliceOrInt::Int(i))?;
                }
                Ok(())
            }
            SliceOrInt::Int(index) => {
                let index = self.convert_py_index(index)?;
                if self.data.get(index).is_some() {
                    self.data.remove(index);
                    Ok(())
                } else {
                    Err(PyIndexError::new_err(format!(
                        "No element at index {:?} in circuit data",
                        index
                    )))
                }
            }
        }
    }

    pub fn __setitem__(
        &mut self,
        py: Python<'_>,
        index: SliceOrInt,
        value: &Bound<PyAny>,
    ) -> PyResult<()> {
        match index {
            SliceOrInt::Slice(slice) => {
                let indices = slice.indices(self.data.len().try_into().unwrap())?;
                let slice = self.convert_py_slice(&slice)?;
                let values = value.iter()?.collect::<PyResult<Vec<Bound<PyAny>>>>()?;
                if indices.step != 1 && slice.len() != values.len() {
                    // A replacement of a different length when step isn't exactly '1'
                    // would result in holes.
                    return Err(PyValueError::new_err(format!(
                        "attempt to assign sequence of size {:?} to extended slice of size {:?}",
                        values.len(),
                        slice.len(),
                    )));
                }

                for (i, v) in slice.iter().zip(values.iter()) {
                    self.__setitem__(py, SliceOrInt::Int(*i), v)?;
                }

                if slice.len() > values.len() {
                    // Delete any extras.
                    let slice = PySlice::new_bound(
                        py,
                        indices.start + values.len() as isize,
                        indices.stop,
                        1isize,
                    );
                    self.__delitem__(SliceOrInt::Slice(slice))?;
                } else {
                    // Insert any extra values.
                    for v in values.iter().skip(slice.len()).rev() {
                        let v: PyRef<CircuitInstruction> = v.extract()?;
                        self.insert(py, indices.stop, v)?;
                    }
                }

                Ok(())
            }
            SliceOrInt::Int(index) => {
                let index = self.convert_py_index(index)?;
                let value: PyRef<CircuitInstruction> = value.extract()?;
                let mut packed = self.pack(py, value)?;
                mem::swap(&mut packed, &mut self.data[index]);
                Ok(())
            }
        }
    }

    pub fn insert(
        &mut self,
        py: Python<'_>,
        index: isize,
        value: PyRef<CircuitInstruction>,
    ) -> PyResult<()> {
        let index = self.convert_py_index_clamped(index);
        let packed = self.pack(py, value)?;
        self.data.insert(index, packed);
        Ok(())
    }

    pub fn pop(&mut self, py: Python<'_>, index: Option<PyObject>) -> PyResult<PyObject> {
        let index =
            index.unwrap_or_else(|| std::cmp::max(0, self.data.len() as isize - 1).into_py(py));
        let item = self.__getitem__(py, index.bind(py))?;
        self.__delitem__(index.bind(py).extract()?)?;
        Ok(item)
    }

    pub fn append(&mut self, py: Python<'_>, value: PyRef<CircuitInstruction>) -> PyResult<()> {
        let packed = self.pack(py, value)?;
        self.data.push(packed);
        Ok(())
    }

    pub fn extend(&mut self, py: Python<'_>, itr: &Bound<PyAny>) -> PyResult<()> {
        if let Ok(other) = itr.extract::<PyRef<CircuitData>>() {
            // Fast path to avoid unnecessary construction of
            // CircuitInstruction instances.
            self.data.reserve(other.data.len());
            for inst in other.data.iter() {
                let qubits = other
<<<<<<< HEAD
                    .args_cache
                    .get(inst.qubits_id)
=======
                    .qargs_interner
                    .intern(inst.qubits_id)
                    .value
>>>>>>> 03d107e1
                    .iter()
                    .map(|b| {
                        Ok(self
                            .qubits
<<<<<<< HEAD
                            .find(other.qubits.get(Qubit(*b)).unwrap().bind(py))
=======
                            .find(other.qubits.get(*b).unwrap().bind(py))
>>>>>>> 03d107e1
                            .unwrap())
                    })
                    .collect::<PyResult<Vec<Qubit>>>()?;
                let clbits = other
<<<<<<< HEAD
                    .args_cache
                    .get(inst.clbits_id)
=======
                    .cargs_interner
                    .intern(inst.clbits_id)
                    .value
>>>>>>> 03d107e1
                    .iter()
                    .map(|b| {
                        Ok(self
                            .clbits
<<<<<<< HEAD
                            .find(other.clbits.get(Clbit(*b)).unwrap().bind(py))
=======
                            .find(other.clbits.get(*b).unwrap().bind(py))
>>>>>>> 03d107e1
                            .unwrap())
                    })
                    .collect::<PyResult<Vec<Clbit>>>()?;

<<<<<<< HEAD
                let qubits_id = self.intern(qubits)?;
                let clbits_id = self.intern(clbits)?;
                self.data.push(PackedInstruction {
                    op: inst.op.clone_ref(py),
                    qubits_id,
                    clbits_id,
=======
                let qubits_id =
                    Interner::intern(&mut self.qargs_interner, InternerKey::Value(qubits))?;
                let clbits_id =
                    Interner::intern(&mut self.cargs_interner, InternerKey::Value(clbits))?;
                self.data.push(PackedInstruction {
                    op: inst.op.clone_ref(py),
                    qubits_id: qubits_id.index,
                    clbits_id: clbits_id.index,
>>>>>>> 03d107e1
                });
            }
            return Ok(());
        }

        for v in itr.iter()? {
            self.append(py, v?.extract()?)?;
        }
        Ok(())
    }

    pub fn clear(&mut self, _py: Python<'_>) -> PyResult<()> {
        std::mem::take(&mut self.data);
        Ok(())
    }

    // Marks this pyclass as NOT hashable.
    #[classattr]
    const __hash__: Option<Py<PyAny>> = None;

    fn __eq__(slf: &Bound<Self>, other: &Bound<PyAny>) -> PyResult<bool> {
        let slf = slf.as_any();
        if slf.is(other) {
            return Ok(true);
        }
        if slf.len()? != other.len()? {
            return Ok(false);
        }
        // Implemented using generic iterators on both sides
        // for simplicity.
        let mut ours_itr = slf.iter()?;
        let mut theirs_itr = other.iter()?;
        loop {
            match (ours_itr.next(), theirs_itr.next()) {
                (Some(ours), Some(theirs)) => {
                    if !ours?.eq(theirs?)? {
                        return Ok(false);
                    }
                }
                (None, None) => {
                    return Ok(true);
                }
                _ => {
                    return Ok(false);
                }
            }
        }
    }

    fn __traverse__(&self, visit: PyVisit<'_>) -> Result<(), PyTraverseError> {
        for packed in self.data.iter() {
            visit.call(&packed.op)?;
        }
        for bit in self.qubits.bits().iter().chain(self.clbits.bits().iter()) {
            visit.call(bit)?;
        }

        // Note:
        //   There's no need to visit the native Rust data
        //   structures used for internal tracking: the only Python
        //   references they contain are to the bits in these lists!
        visit.call(self.qubits.cached())?;
        visit.call(self.clbits.cached())?;
        Ok(())
    }

    fn __clear__(&mut self) {
        // Clear anything that could have a reference cycle.
        self.data.clear();
        self.qubits.dispose();
        self.clbits.dispose();
    }
}

impl CircuitData {
    /// Converts a Python slice to a `Vec` of indices into
    /// the instruction listing, [CircuitData.data].
    fn convert_py_slice(&self, slice: &Bound<PySlice>) -> PyResult<Vec<isize>> {
        let indices = slice.indices(self.data.len().try_into().unwrap())?;
        if indices.step > 0 {
            Ok((indices.start..indices.stop)
                .step_by(indices.step as usize)
                .collect())
        } else {
            let mut out = Vec::with_capacity(indices.slicelength as usize);
            let mut x = indices.start;
            while x > indices.stop {
                out.push(x);
                x += indices.step;
            }
            Ok(out)
        }
    }

    /// Converts a Python index to an index into the instruction listing,
    /// or one past its end.
    /// If the resulting index would be < 0, clamps to 0.
    /// If the resulting index would be > len(data), clamps to len(data).
    fn convert_py_index_clamped(&self, index: isize) -> usize {
        let index = if index < 0 {
            index + self.data.len() as isize
        } else {
            index
        };
        std::cmp::min(std::cmp::max(0, index), self.data.len() as isize) as usize
    }

    /// Converts a Python index to an index into the instruction listing.
    fn convert_py_index(&self, index: isize) -> PyResult<usize> {
        let index = if index < 0 {
            index + self.data.len() as isize
        } else {
            index
        };

        if index < 0 || index >= self.data.len() as isize {
            return Err(PyIndexError::new_err(format!(
                "Index {:?} is out of bounds.",
                index,
            )));
        }
        Ok(index as usize)
    }
}

<<<<<<< HEAD
impl PyNativeMapper<Qubit> for CircuitData {
    fn map_to_native(&self, bit: &Bound<PyAny>) -> Option<Qubit> {
        self.qubits.find(bit)
    }

    fn map_to_py(&self, bit: Qubit) -> Option<&PyObject> {
        self.qubits.get(bit)
    }
}

impl PyNativeMapper<Clbit> for CircuitData {
    fn map_to_native(&self, bit: &Bound<PyAny>) -> Option<Clbit> {
        self.clbits.find(bit)
    }

    fn map_to_py(&self, bit: Clbit) -> Option<&PyObject> {
        self.clbits.get(bit)
    }
}

impl<T: Into<BitType> + From<BitType>> Interner<Vec<T>> for CircuitData {
    type Error = PyErr;
    type InternedType = Index;

    fn intern(&mut self, item: Vec<T>) -> Result<Self::InternedType, Self::Error> {
        self.args_cache
            .insert(item.into_iter().map(|b| b.into()).collect())
            .map_err(|_| PyRuntimeError::new_err("Interner capacity exceeded!"))
    }

    fn get_interned(&self, interned: &Self::InternedType) -> Vec<T> {
        self.args_cache
            .get(*interned)
            .iter()
            .map(|b| (*b).into())
            .collect()
=======
    fn pack(
        &mut self,
        py: Python,
        value: PyRef<CircuitInstruction>,
    ) -> PyResult<PackedInstruction> {
        let qubits = Interner::intern(
            &mut self.qargs_interner,
            InternerKey::Value(self.qubits.map_bits(value.qubits.bind(py))?.collect()),
        )?;
        let clbits = Interner::intern(
            &mut self.cargs_interner,
            InternerKey::Value(self.clbits.map_bits(value.clbits.bind(py))?.collect()),
        )?;
        Ok(PackedInstruction {
            op: value.operation.clone_ref(py),
            qubits_id: qubits.index,
            clbits_id: clbits.index,
        })
>>>>>>> 03d107e1
    }
}<|MERGE_RESOLUTION|>--- conflicted
+++ resolved
@@ -10,24 +10,14 @@
 // copyright notice, and modified files need to carry a notice indicating
 // that they have been altered from the originals.
 
-<<<<<<< HEAD
-use crate::bit_data::BitData;
-use crate::circuit_instruction::CircuitInstruction;
-use crate::interner::{Index, IndexedInterner};
-use crate::packed_instruction::{InstructionPacker, PackedInstruction};
-use crate::Interner;
-use crate::{BitType, Clbit, PyNativeMapper, Qubit, SliceOrInt};
-
-use pyo3::exceptions::{PyIndexError, PyRuntimeError, PyValueError};
-=======
 use crate::bit_data::{BitData, BitNotFoundError};
 use crate::circuit_instruction::CircuitInstruction;
 use crate::interner::{CacheFullError, IndexedInterner, Interner, InternerKey};
 use crate::packed_instruction::PackedInstruction;
 use crate::{Clbit, Qubit, SliceOrInt};
-
-use pyo3::exceptions::{PyIndexError, PyKeyError, PyRuntimeError, PyValueError};
->>>>>>> 03d107e1
+use crate::{BitType, Clbit, PyNativeMapper, Qubit, SliceOrInt};
+
+use pyo3::exceptions::{PyIndexError, PyRuntimeError, PyValueError};
 use pyo3::prelude::*;
 use pyo3::types::{PyList, PySet, PySlice, PyTuple, PyType};
 use pyo3::{PyObject, PyResult, PyTraverseError, PyVisit};
@@ -89,19 +79,13 @@
     /// The packed instruction listing.
     data: Vec<PackedInstruction>,
     /// The cache used to intern instruction bits.
-<<<<<<< HEAD
-    args_cache: IndexedInterner<Vec<BitType>>,
-=======
     qargs_interner: IndexedInterner<Vec<Qubit>>,
     /// The cache used to intern instruction bits.
     cargs_interner: IndexedInterner<Vec<Clbit>>,
->>>>>>> 03d107e1
     /// Qubits registered in the circuit.
     qubits: BitData<Qubit>,
     /// Clbits registered in the circuit.
     clbits: BitData<Clbit>,
-<<<<<<< HEAD
-=======
 }
 
 impl<'py> From<BitNotFoundError<'py>> for PyErr {
@@ -117,7 +101,6 @@
     fn from(_: CacheFullError) -> Self {
         PyRuntimeError::new_err("The bit operands cache is full!")
     }
->>>>>>> 03d107e1
 }
 
 #[pymethods]
@@ -133,12 +116,8 @@
     ) -> PyResult<Self> {
         let mut self_ = CircuitData {
             data: Vec::new(),
-<<<<<<< HEAD
-            args_cache: IndexedInterner::new(),
-=======
             qargs_interner: IndexedInterner::new(),
             cargs_interner: IndexedInterner::new(),
->>>>>>> 03d107e1
             qubits: BitData::new(py, "qubits".to_string()),
             clbits: BitData::new(py, "clbits".to_string()),
         };
@@ -185,8 +164,6 @@
     #[getter]
     pub fn qubits(&self, py: Python<'_>) -> Py<PyList> {
         self.qubits.cached().clone_ref(py)
-<<<<<<< HEAD
-=======
     }
 
     /// Return the number of qubits. This is equivalent to the length of the list returned by
@@ -197,7 +174,6 @@
     #[getter]
     pub fn num_qubits(&self) -> usize {
         self.qubits.len()
->>>>>>> 03d107e1
     }
 
     /// Returns the current sequence of registered :class:`.Clbit`
@@ -213,8 +189,6 @@
     #[getter]
     pub fn clbits(&self, py: Python<'_>) -> Py<PyList> {
         self.clbits.cached().clone_ref(py)
-<<<<<<< HEAD
-=======
     }
 
     /// Return the number of clbits. This is equivalent to the length of the list returned by
@@ -234,7 +208,6 @@
     ///     int: The width of the circuit.
     pub fn width(&self) -> usize {
         self.num_qubits() + self.num_clbits()
->>>>>>> 03d107e1
     }
 
     /// Registers a :class:`.Qubit` instance.
@@ -248,12 +221,7 @@
     ///         was provided.
     #[pyo3(signature = (bit, *, strict=true))]
     pub fn add_qubit(&mut self, py: Python, bit: &Bound<PyAny>, strict: bool) -> PyResult<()> {
-<<<<<<< HEAD
-        self.qubits.add(py, bit, strict)?;
-        Ok(())
-=======
         self.qubits.add(py, bit, strict)
->>>>>>> 03d107e1
     }
 
     /// Registers a :class:`.Clbit` instance.
@@ -267,12 +235,7 @@
     ///         was provided.
     #[pyo3(signature = (bit, *, strict=true))]
     pub fn add_clbit(&mut self, py: Python, bit: &Bound<PyAny>, strict: bool) -> PyResult<()> {
-<<<<<<< HEAD
-        self.clbits.add(py, bit, strict)?;
-        Ok(())
-=======
         self.clbits.add(py, bit, strict)
->>>>>>> 03d107e1
     }
 
     /// Performs a shallow copy.
@@ -287,12 +250,8 @@
             None,
             0,
         )?;
-<<<<<<< HEAD
-        res.args_cache = self.args_cache.clone();
-=======
         res.qargs_interner = self.qargs_interner.clone();
         res.cargs_interner = self.cargs_interner.clone();
->>>>>>> 03d107e1
         res.data.clone_from(&self.data);
         Ok(res)
     }
@@ -316,19 +275,11 @@
         let qubits = PySet::empty_bound(py)?;
         let clbits = PySet::empty_bound(py)?;
         for inst in self.data.iter() {
-<<<<<<< HEAD
-            for b in self.args_cache.get(inst.qubits_id).iter() {
-                qubits.add(self.qubits.get(Qubit(*b)).unwrap().clone_ref(py))?;
-            }
-            for b in self.args_cache.get(inst.clbits_id).iter() {
-                clbits.add(self.clbits.get(Clbit(*b)).unwrap().clone_ref(py))?;
-=======
-            for b in self.qargs_interner.intern(inst.qubits_id).value.iter() {
-                qubits.add(self.qubits.get(*b).unwrap().clone_ref(py))?;
-            }
-            for b in self.cargs_interner.intern(inst.clbits_id).value.iter() {
-                clbits.add(self.clbits.get(*b).unwrap().clone_ref(py))?;
->>>>>>> 03d107e1
+            for b in self.intern_context.lookup(inst.qubits_id).iter() {
+                qubits.add(self.qubits_native[*b as usize].clone_ref(py))?;
+            }
+            for b in self.intern_context.lookup(inst.clbits_id).iter() {
+                clbits.add(self.clbits_native[*b as usize].clone_ref(py))?;
             }
         }
 
@@ -437,37 +388,21 @@
     ) -> PyResult<()> {
         let mut temp = CircuitData::new(py, qubits, clbits, None, 0)?;
         if qubits.is_some() {
-<<<<<<< HEAD
-            if temp.qubits.len() < self.qubits.len() {
-                return Err(PyValueError::new_err(format!(
-                    "Replacement 'qubits' of size {:?} must contain at least {:?} bits.",
-                    temp.qubits.len(),
-                    self.qubits.len(),
-=======
             if temp.num_qubits() < self.num_qubits() {
                 return Err(PyValueError::new_err(format!(
                     "Replacement 'qubits' of size {:?} must contain at least {:?} bits.",
                     temp.num_qubits(),
                     self.num_qubits(),
->>>>>>> 03d107e1
                 )));
             }
             mem::swap(&mut temp.qubits, &mut self.qubits);
         }
         if clbits.is_some() {
-<<<<<<< HEAD
-            if temp.clbits.len() < self.clbits.len() {
-                return Err(PyValueError::new_err(format!(
-                    "Replacement 'clbits' of size {:?} must contain at least {:?} bits.",
-                    temp.clbits.len(),
-                    self.clbits.len(),
-=======
             if temp.num_clbits() < self.num_clbits() {
                 return Err(PyValueError::new_err(format!(
                     "Replacement 'clbits' of size {:?} must contain at least {:?} bits.",
                     temp.num_clbits(),
                     self.num_clbits(),
->>>>>>> 03d107e1
                 )));
             }
             mem::swap(&mut temp.clbits, &mut self.clbits);
@@ -490,21 +425,7 @@
         ) -> PyResult<Py<CircuitInstruction>> {
             let index = self_.convert_py_index(index)?;
             if let Some(inst) = self_.data.get(index) {
-<<<<<<< HEAD
                 Py::new(py, self_.unpack(py, inst)?)
-=======
-                let qubits = self_.qargs_interner.intern(inst.qubits_id);
-                let clbits = self_.cargs_interner.intern(inst.clbits_id);
-                Py::new(
-                    py,
-                    CircuitInstruction::new(
-                        py,
-                        inst.op.clone_ref(py),
-                        self_.qubits.map_indices(qubits.value),
-                        self_.clbits.map_indices(clbits.value),
-                    ),
-                )
->>>>>>> 03d107e1
             } else {
                 Err(PyIndexError::new_err(format!(
                     "No element at index {:?} in circuit data",
@@ -644,56 +565,30 @@
             self.data.reserve(other.data.len());
             for inst in other.data.iter() {
                 let qubits = other
-<<<<<<< HEAD
-                    .args_cache
-                    .get(inst.qubits_id)
-=======
                     .qargs_interner
                     .intern(inst.qubits_id)
                     .value
->>>>>>> 03d107e1
                     .iter()
                     .map(|b| {
                         Ok(self
                             .qubits
-<<<<<<< HEAD
                             .find(other.qubits.get(Qubit(*b)).unwrap().bind(py))
-=======
-                            .find(other.qubits.get(*b).unwrap().bind(py))
->>>>>>> 03d107e1
                             .unwrap())
                     })
                     .collect::<PyResult<Vec<Qubit>>>()?;
                 let clbits = other
-<<<<<<< HEAD
-                    .args_cache
-                    .get(inst.clbits_id)
-=======
                     .cargs_interner
                     .intern(inst.clbits_id)
                     .value
->>>>>>> 03d107e1
                     .iter()
                     .map(|b| {
                         Ok(self
                             .clbits
-<<<<<<< HEAD
                             .find(other.clbits.get(Clbit(*b)).unwrap().bind(py))
-=======
-                            .find(other.clbits.get(*b).unwrap().bind(py))
->>>>>>> 03d107e1
                             .unwrap())
                     })
                     .collect::<PyResult<Vec<Clbit>>>()?;
 
-<<<<<<< HEAD
-                let qubits_id = self.intern(qubits)?;
-                let clbits_id = self.intern(clbits)?;
-                self.data.push(PackedInstruction {
-                    op: inst.op.clone_ref(py),
-                    qubits_id,
-                    clbits_id,
-=======
                 let qubits_id =
                     Interner::intern(&mut self.qargs_interner, InternerKey::Value(qubits))?;
                 let clbits_id =
@@ -702,7 +597,6 @@
                     op: inst.op.clone_ref(py),
                     qubits_id: qubits_id.index,
                     clbits_id: clbits_id.index,
->>>>>>> 03d107e1
                 });
             }
             return Ok(());
@@ -827,45 +721,6 @@
         Ok(index as usize)
     }
 }
-
-<<<<<<< HEAD
-impl PyNativeMapper<Qubit> for CircuitData {
-    fn map_to_native(&self, bit: &Bound<PyAny>) -> Option<Qubit> {
-        self.qubits.find(bit)
-    }
-
-    fn map_to_py(&self, bit: Qubit) -> Option<&PyObject> {
-        self.qubits.get(bit)
-    }
-}
-
-impl PyNativeMapper<Clbit> for CircuitData {
-    fn map_to_native(&self, bit: &Bound<PyAny>) -> Option<Clbit> {
-        self.clbits.find(bit)
-    }
-
-    fn map_to_py(&self, bit: Clbit) -> Option<&PyObject> {
-        self.clbits.get(bit)
-    }
-}
-
-impl<T: Into<BitType> + From<BitType>> Interner<Vec<T>> for CircuitData {
-    type Error = PyErr;
-    type InternedType = Index;
-
-    fn intern(&mut self, item: Vec<T>) -> Result<Self::InternedType, Self::Error> {
-        self.args_cache
-            .insert(item.into_iter().map(|b| b.into()).collect())
-            .map_err(|_| PyRuntimeError::new_err("Interner capacity exceeded!"))
-    }
-
-    fn get_interned(&self, interned: &Self::InternedType) -> Vec<T> {
-        self.args_cache
-            .get(*interned)
-            .iter()
-            .map(|b| (*b).into())
-            .collect()
-=======
     fn pack(
         &mut self,
         py: Python,
@@ -884,6 +739,5 @@
             qubits_id: qubits.index,
             clbits_id: clbits.index,
         })
->>>>>>> 03d107e1
     }
 }