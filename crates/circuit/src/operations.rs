// This code is part of Qiskit.
//
// (C) Copyright IBM 2024
//
// This code is licensed under the Apache License, Version 2.0. You may
// obtain a copy of this license in the LICENSE.txt file in the root directory
// of this source tree or at http://www.apache.org/licenses/LICENSE-2.0.
//
// Any modifications or derivative works of this code must retain this
// copyright notice, and modified files need to carry a notice indicating
// that they have been altered from the originals.

use std::f64::consts::PI;

use crate::circuit_data::CircuitData;
use crate::imports::{PARAMETER_EXPRESSION, QUANTUM_CIRCUIT};
use crate::{gate_matrix, Qubit};

use ndarray::{aview2, Array2};
use num_complex::Complex64;
use numpy::IntoPyArray;
use numpy::PyReadonlyArray2;
use pyo3::prelude::*;
use pyo3::{intern, IntoPy, Python};
use smallvec::smallvec;

const PI2: f64 = PI / 2.0;
const PI4: f64 = PI / 4.0;

/// Valid types for an operation field in a CircuitInstruction
///
/// These are basically the types allowed in a QuantumCircuit
#[derive(FromPyObject, Clone, Debug)]
pub enum OperationType {
    Standard(StandardGate),
    Instruction(PyInstruction),
    Gate(PyGate),
    Operation(PyOperation),
}

impl Operation for OperationType {
    fn name(&self) -> &str {
        match self {
            Self::Standard(op) => op.name(),
            Self::Gate(op) => op.name(),
            Self::Instruction(op) => op.name(),
            Self::Operation(op) => op.name(),
        }
    }

    fn num_qubits(&self) -> u32 {
        match self {
            Self::Standard(op) => op.num_qubits(),
            Self::Gate(op) => op.num_qubits(),
            Self::Instruction(op) => op.num_qubits(),
            Self::Operation(op) => op.num_qubits(),
        }
    }
    fn num_clbits(&self) -> u32 {
        match self {
            Self::Standard(op) => op.num_clbits(),
            Self::Gate(op) => op.num_clbits(),
            Self::Instruction(op) => op.num_clbits(),
            Self::Operation(op) => op.num_clbits(),
        }
    }

    fn num_params(&self) -> u32 {
        match self {
            Self::Standard(op) => op.num_params(),
            Self::Gate(op) => op.num_params(),
            Self::Instruction(op) => op.num_params(),
            Self::Operation(op) => op.num_params(),
        }
    }
    fn matrix(&self, params: &[Param]) -> Option<Array2<Complex64>> {
        match self {
            Self::Standard(op) => op.matrix(params),
            Self::Gate(op) => op.matrix(params),
            Self::Instruction(op) => op.matrix(params),
            Self::Operation(op) => op.matrix(params),
        }
    }

    fn control_flow(&self) -> bool {
        match self {
            Self::Standard(op) => op.control_flow(),
            Self::Gate(op) => op.control_flow(),
            Self::Instruction(op) => op.control_flow(),
            Self::Operation(op) => op.control_flow(),
        }
    }

    fn definition(&self, params: &[Param]) -> Option<CircuitData> {
        match self {
            Self::Standard(op) => op.definition(params),
            Self::Gate(op) => op.definition(params),
            Self::Instruction(op) => op.definition(params),
            Self::Operation(op) => op.definition(params),
        }
    }

    fn standard_gate(&self) -> Option<StandardGate> {
        match self {
            Self::Standard(op) => op.standard_gate(),
            Self::Gate(op) => op.standard_gate(),
            Self::Instruction(op) => op.standard_gate(),
            Self::Operation(op) => op.standard_gate(),
        }
    }

    fn directive(&self) -> bool {
        match self {
            Self::Standard(op) => op.directive(),
            Self::Gate(op) => op.directive(),
            Self::Instruction(op) => op.directive(),
            Self::Operation(op) => op.directive(),
        }
    }
}

/// Trait for generic circuit operations these define the common attributes
/// needed for something to be addable to the circuit struct
pub trait Operation {
    fn name(&self) -> &str;
    fn num_qubits(&self) -> u32;
    fn num_clbits(&self) -> u32;
    fn num_params(&self) -> u32;
    fn control_flow(&self) -> bool;
    fn matrix(&self, params: &[Param]) -> Option<Array2<Complex64>>;
    fn definition(&self, params: &[Param]) -> Option<CircuitData>;
    fn standard_gate(&self) -> Option<StandardGate>;
    fn directive(&self) -> bool;
}

#[derive(Clone, Debug)]
pub enum Param {
    ParameterExpression(PyObject),
    Float(f64),
    Obj(PyObject),
}

impl<'py> FromPyObject<'py> for Param {
    fn extract_bound(b: &Bound<'py, PyAny>) -> Result<Self, PyErr> {
        Ok(
            if b.is_instance(PARAMETER_EXPRESSION.get_bound(b.py()))?
                || b.is_instance(QUANTUM_CIRCUIT.get_bound(b.py()))?
            {
                Param::ParameterExpression(b.clone().unbind())
            } else if let Ok(val) = b.extract::<f64>() {
                Param::Float(val)
            } else {
                Param::Obj(b.clone().unbind())
            },
        )
    }
}

impl IntoPy<PyObject> for Param {
    fn into_py(self, py: Python) -> PyObject {
        match &self {
            Self::Float(val) => val.to_object(py),
            Self::ParameterExpression(val) => val.clone_ref(py),
            Self::Obj(val) => val.clone_ref(py),
        }
    }
}

impl ToPyObject for Param {
    fn to_object(&self, py: Python) -> PyObject {
        match self {
            Self::Float(val) => val.to_object(py),
            Self::ParameterExpression(val) => val.clone_ref(py),
            Self::Obj(val) => val.clone_ref(py),
        }
    }
}

#[derive(Clone, Debug, Copy, Eq, PartialEq, Hash)]
#[pyclass(module = "qiskit._accelerate.circuit")]
pub enum StandardGate {
    ZGate = 0,
    YGate = 1,
    XGate = 2,
    CZGate = 3,
    CYGate = 4,
    CXGate = 5,
    CCXGate = 6,
    RXGate = 7,
    RYGate = 8,
    RZGate = 9,
    ECRGate = 10,
    SwapGate = 11,
    SXGate = 12,
    GlobalPhaseGate = 13,
    IGate = 14,
    HGate = 15,
    PhaseGate = 16,
    UGate = 17,
    SGate = 18,
    SdgGate = 19,
    TGate = 20,
    TdgGate = 21,
    SXdgGate = 22,
    ISwapGate = 23,
    XXMinusYYGate = 24,
    XXPlusYYGate = 25,
    U1Gate = 26,
    U2Gate = 27,
    U3Gate = 28,
<<<<<<< HEAD
    CRXGate = 29,
    CRYGate = 30,
    CRZGate = 31,
    RGate = 32,
    CHGate = 33,
    CPhaseGate = 34,
    CSGate = 35,
    CSdgGate = 36,
    CSXGate = 37,
    CSwapGate = 38,
    CUGate = 39,
    CU1Gate = 40,
    CU3Gate = 41,
    C3XGate = 42,
    C3SXGate = 43,
    C4XGate = 44,
    DCXGate = 45,
    CCZGate = 46,
    RCCXGate = 47,
    RC3XGate = 48,
    RXXGate = 49,
    RYYGate = 50,
    RZZGate = 51,
    RZXGate = 52,
=======
>>>>>>> 35f6297f
}

// TODO: replace all 34s (placeholders) with actual number
static STANDARD_GATE_NUM_QUBITS: [u32; STANDARD_GATE_SIZE] = [
<<<<<<< HEAD
    1, 1, 1, 2, 2, 2, 3, 1, 1, 1, // 0-9
    2, 2, 1, 0, 1, 1, 1, 1, 1, 1, // 10-19
    1, 1, 1, 2, 2, 2, 1, 1, 1, 34, // 20-29
    34, 34, 34, 2, 2, 2, 2, 2, 3, 2, // 30-39
    2, 2, 34, 34, 34, 34, 34, 34, 34, 34, // 40-49
    34, 34, 34, // 50-52
=======
    1, 1, 1, 2, 2, 2, 3, 1, 1, 1, 2, 2, 1, 0, 1, 1, 1, 1, 1, 1, 1, 1, 1, 2, 2, 2, 1, 1, 1,
>>>>>>> 35f6297f
];

// TODO: replace all 34s (placeholders) with actual number
static STANDARD_GATE_NUM_PARAMS: [u32; STANDARD_GATE_SIZE] = [
<<<<<<< HEAD
    0, 0, 0, 0, 0, 0, 0, 1, 1, 1, // 0-9
    0, 0, 0, 1, 0, 0, 1, 3, 0, 0, // 10-19
    0, 0, 0, 0, 2, 2, 1, 2, 3, 34, // 20-29
    34, 34, 34, 0, 1, 0, 0, 0, 0, 3, // 30-39
    1, 3, 34, 34, 34, 34, 34, 34, 34, 34, // 40-49
    34, 34, 34, // 50-52
];

static STANDARD_GATE_NAME: [&str; STANDARD_GATE_SIZE] = [
    "z",            // 0
    "y",            // 1
    "x",            // 2
    "cz",           // 3
    "cy",           // 4
    "cx",           // 5
    "ccx",          // 6
    "rx",           // 7
    "ry",           // 8
    "rz",           // 9
    "ecr",          // 10
    "swap",         // 11
    "sx",           // 12
    "global_phase", // 13
    "id",           // 14
    "h",            // 15
    "p",            // 16
    "u",            // 17
    "s",            // 18
    "sdg",          // 19
    "t",            // 20
    "tdg",          // 21
    "sxdg",         // 22
    "iswap",        // 23
    "xx_minus_yy",  // 24
    "xx_plus_yy",   // 25
    "u1",           // 26
    "u2",           // 27
    "u3",           // 28
    "crx",          // 29
    "cry",          // 30
    "crz",          // 31
    "r",            // 32
    "ch",           // 33
    "cphase",       // 34
    "cs",           // 35
    "csdg",         // 36
    "csx",          // 37
    "cswap",        // 38
    "cu",           // 39
    "cu1",          // 40
    "cu3",          // 41
    "c3x",          // 42
    "c3sx",         // 43
    "c4x",          // 44
    "dcx",          // 45
    "ccz",          // 46
    "rccx",         // 47
    "rc3x",         // 48
    "rxx",          // 49
    "ryy",          // 50
    "rzz",          // 51
    "rzx",          // 52
=======
    0, 0, 0, 0, 0, 0, 0, 1, 1, 1, 0, 0, 0, 1, 0, 0, 1, 3, 0, 0, 0, 0, 0, 0, 2, 2, 1, 2, 3,
];

static STANDARD_GATE_NAME: [&str; STANDARD_GATE_SIZE] = [
    "z",
    "y",
    "x",
    "cz",
    "cy",
    "cx",
    "ccx",
    "rx",
    "ry",
    "rz",
    "ecr",
    "swap",
    "sx",
    "global_phase",
    "id",
    "h",
    "p",
    "u",
    "s",
    "sdg",
    "t",
    "tdg",
    "sxdg",
    "iswap",
    "xx_minus_yy",
    "xx_plus_yy",
    "u1",
    "u2",
    "u3",
>>>>>>> 35f6297f
];

#[pymethods]
impl StandardGate {
    pub fn copy(&self) -> Self {
        *self
    }

    // These pymethods are for testing:
    pub fn _to_matrix(&self, py: Python, params: Vec<Param>) -> Option<PyObject> {
        self.matrix(&params)
            .map(|x| x.into_pyarray_bound(py).into())
    }

    pub fn _num_params(&self) -> u32 {
        self.num_params()
    }

    pub fn _get_definition(&self, params: Vec<Param>) -> Option<CircuitData> {
        self.definition(&params)
    }

    #[getter]
    pub fn get_num_qubits(&self) -> u32 {
        self.num_qubits()
    }

    #[getter]
    pub fn get_num_clbits(&self) -> u32 {
        self.num_clbits()
    }

    #[getter]
    pub fn get_num_params(&self) -> u32 {
        self.num_params()
    }

    #[getter]
    pub fn get_name(&self) -> &str {
        self.name()
    }
}

// This must be kept up-to-date with `StandardGate` when adding or removing
// gates from the enum
//
// Remove this when std::mem::variant_count() is stabilized (see
// https://github.com/rust-lang/rust/issues/73662 )
<<<<<<< HEAD

pub const STANDARD_GATE_SIZE: usize = 53;
=======
pub const STANDARD_GATE_SIZE: usize = 29;
>>>>>>> 35f6297f

impl Operation for StandardGate {
    fn name(&self) -> &str {
        STANDARD_GATE_NAME[*self as usize]
    }

    fn num_qubits(&self) -> u32 {
        STANDARD_GATE_NUM_QUBITS[*self as usize]
    }

    fn num_params(&self) -> u32 {
        STANDARD_GATE_NUM_PARAMS[*self as usize]
    }

    fn num_clbits(&self) -> u32 {
        0
    }

    fn control_flow(&self) -> bool {
        false
    }

    fn directive(&self) -> bool {
        false
    }

    fn matrix(&self, params: &[Param]) -> Option<Array2<Complex64>> {
        match self {
            Self::ZGate => match params {
                [] => Some(aview2(&gate_matrix::Z_GATE).to_owned()),
                _ => None,
            },
            Self::YGate => match params {
                [] => Some(aview2(&gate_matrix::Y_GATE).to_owned()),
                _ => None,
            },
            Self::XGate => match params {
                [] => Some(aview2(&gate_matrix::X_GATE).to_owned()),
                _ => None,
            },
            Self::CZGate => match params {
                [] => Some(aview2(&gate_matrix::CZ_GATE).to_owned()),
                _ => None,
            },
            Self::CYGate => match params {
                [] => Some(aview2(&gate_matrix::CY_GATE).to_owned()),
                _ => None,
            },
            Self::CXGate => match params {
                [] => Some(aview2(&gate_matrix::CX_GATE).to_owned()),
                _ => None,
            },
            Self::CCXGate => match params {
                [] => Some(aview2(&gate_matrix::CCX_GATE).to_owned()),
                _ => None,
            },
            Self::RXGate => match params {
                [Param::Float(theta)] => Some(aview2(&gate_matrix::rx_gate(*theta)).to_owned()),
                _ => None,
            },
            Self::RYGate => match params {
                [Param::Float(theta)] => Some(aview2(&gate_matrix::ry_gate(*theta)).to_owned()),
                _ => None,
            },
            Self::RZGate => match params {
                [Param::Float(theta)] => Some(aview2(&gate_matrix::rz_gate(*theta)).to_owned()),
                _ => None,
            },
            Self::ECRGate => match params {
                [] => Some(aview2(&gate_matrix::ECR_GATE).to_owned()),
                _ => None,
            },
            Self::SwapGate => match params {
                [] => Some(aview2(&gate_matrix::SWAP_GATE).to_owned()),
                _ => None,
            },
            Self::SXGate => match params {
                [] => Some(aview2(&gate_matrix::SX_GATE).to_owned()),
                _ => None,
            },
            Self::SXdgGate => match params {
                [] => Some(aview2(&gate_matrix::SXDG_GATE).to_owned()),
                _ => None,
            },
            Self::GlobalPhaseGate => match params {
                [Param::Float(theta)] => {
                    Some(aview2(&gate_matrix::global_phase_gate(*theta)).to_owned())
                }
                _ => None,
            },
            Self::IGate => match params {
                [] => Some(aview2(&gate_matrix::ONE_QUBIT_IDENTITY).to_owned()),
                _ => None,
            },
            Self::HGate => match params {
                [] => Some(aview2(&gate_matrix::H_GATE).to_owned()),
                _ => None,
            },
            Self::PhaseGate => match params {
                [Param::Float(theta)] => Some(aview2(&gate_matrix::phase_gate(*theta)).to_owned()),
                _ => None,
            },
            Self::UGate => match params {
                [Param::Float(theta), Param::Float(phi), Param::Float(lam)] => {
                    Some(aview2(&gate_matrix::u_gate(*theta, *phi, *lam)).to_owned())
                }
                _ => None,
            },
            Self::SGate => match params {
                [] => Some(aview2(&gate_matrix::S_GATE).to_owned()),
                _ => None,
            },
            Self::SdgGate => match params {
                [] => Some(aview2(&gate_matrix::SDG_GATE).to_owned()),
                _ => None,
            },
            Self::TGate => match params {
                [] => Some(aview2(&gate_matrix::T_GATE).to_owned()),
                _ => None,
            },
            Self::TdgGate => match params {
                [] => Some(aview2(&gate_matrix::TDG_GATE).to_owned()),
                _ => None,
            },
            Self::ISwapGate => match params {
                [] => Some(aview2(&gate_matrix::ISWAP_GATE).to_owned()),
                _ => None,
            },
            Self::XXMinusYYGate => match params {
                [Param::Float(theta), Param::Float(beta)] => {
                    Some(aview2(&gate_matrix::xx_minus_yy_gate(*theta, *beta)).to_owned())
                }
                _ => None,
            },
            Self::XXPlusYYGate => match params {
                [Param::Float(theta), Param::Float(beta)] => {
                    Some(aview2(&gate_matrix::xx_plus_yy_gate(*theta, *beta)).to_owned())
                }
                _ => None,
            },
<<<<<<< HEAD
            Self::U1Gate | Self::U2Gate | Self::U3Gate => todo!(),
            Self::CRXGate | Self::CRYGate | Self::CRZGate => todo!(),
            Self::RGate => todo!(),
            Self::CHGate => todo!(),
            Self::CPhaseGate => todo!(),
            Self::CSGate => todo!(),
            Self::CSdgGate => todo!(),
            Self::CSXGate => todo!(),
            Self::CSwapGate => todo!(),
            Self::CUGate | Self::CU1Gate | Self::CU3Gate => todo!(),
            Self::C3XGate | Self::C3SXGate | Self::C4XGate => todo!(),
            Self::DCXGate => todo!(),
            Self::CCZGate => todo!(),
            Self::RCCXGate | Self::RC3XGate => todo!(),
            Self::RXXGate | Self::RYYGate | Self::RZZGate => todo!(),
            Self::RZXGate => todo!(),
=======
            Self::U1Gate => match params[0] {
                Param::Float(val) => Some(aview2(&gate_matrix::u1_gate(val)).to_owned()),
                _ => None,
            },
            Self::U2Gate => match params {
                [Param::Float(phi), Param::Float(lam)] => {
                    Some(aview2(&gate_matrix::u2_gate(*phi, *lam)).to_owned())
                }
                _ => None,
            },
            Self::U3Gate => match params {
                [Param::Float(theta), Param::Float(phi), Param::Float(lam)] => {
                    Some(aview2(&gate_matrix::u3_gate(*theta, *phi, *lam)).to_owned())
                }
                _ => None,
            },
>>>>>>> 35f6297f
        }
    }

    fn definition(&self, params: &[Param]) -> Option<CircuitData> {
        match self {
            Self::ZGate => Python::with_gil(|py| -> Option<CircuitData> {
                Some(
                    CircuitData::from_standard_gates(
                        py,
                        1,
                        [(
                            Self::PhaseGate,
                            smallvec![Param::Float(PI)],
                            smallvec![Qubit(0)],
                        )],
                        FLOAT_ZERO,
                    )
                    .expect("Unexpected Qiskit python bug"),
                )
            }),
            Self::YGate => Python::with_gil(|py| -> Option<CircuitData> {
                Some(
                    CircuitData::from_standard_gates(
                        py,
                        1,
                        [(
                            Self::UGate,
                            smallvec![Param::Float(PI), Param::Float(PI2), Param::Float(PI2),],
                            smallvec![Qubit(0)],
                        )],
                        FLOAT_ZERO,
                    )
                    .expect("Unexpected Qiskit python bug"),
                )
            }),
            Self::XGate => Python::with_gil(|py| -> Option<CircuitData> {
                Some(
                    CircuitData::from_standard_gates(
                        py,
                        1,
                        [(
                            Self::UGate,
                            smallvec![Param::Float(PI), Param::Float(0.), Param::Float(PI)],
                            smallvec![Qubit(0)],
                        )],
                        FLOAT_ZERO,
                    )
                    .expect("Unexpected Qiskit python bug"),
                )
            }),
            Self::CZGate => Python::with_gil(|py| -> Option<CircuitData> {
                let q1 = smallvec![Qubit(1)];
                let q0_1 = smallvec![Qubit(0), Qubit(1)];
                Some(
                    CircuitData::from_standard_gates(
                        py,
                        2,
                        [
                            (Self::HGate, smallvec![], q1.clone()),
                            (Self::CXGate, smallvec![], q0_1),
                            (Self::HGate, smallvec![], q1),
                        ],
                        FLOAT_ZERO,
                    )
                    .expect("Unexpected Qiskit python bug"),
                )
            }),
            Self::CYGate => Python::with_gil(|py| -> Option<CircuitData> {
                let q1 = smallvec![Qubit(1)];
                let q0_1 = smallvec![Qubit(0), Qubit(1)];
                Some(
                    CircuitData::from_standard_gates(
                        py,
                        2,
                        [
                            (Self::SdgGate, smallvec![], q1.clone()),
                            (Self::CXGate, smallvec![], q0_1),
                            (Self::SGate, smallvec![], q1),
                        ],
                        FLOAT_ZERO,
                    )
                    .expect("Unexpected Qiskit python bug"),
                )
            }),
            Self::CXGate => None,
            Self::CCXGate => Python::with_gil(|py| -> Option<CircuitData> {
                let q0 = smallvec![Qubit(0)];
                let q1 = smallvec![Qubit(1)];
                let q2 = smallvec![Qubit(2)];
                let q0_1 = smallvec![Qubit(0), Qubit(1)];
                let q0_2 = smallvec![Qubit(0), Qubit(2)];
                let q1_2 = smallvec![Qubit(1), Qubit(2)];
                Some(
                    CircuitData::from_standard_gates(
                        py,
                        3,
                        [
                            (Self::HGate, smallvec![], q2.clone()),
                            (Self::CXGate, smallvec![], q1_2.clone()),
                            (Self::TdgGate, smallvec![], q2.clone()),
                            (Self::CXGate, smallvec![], q0_2.clone()),
                            (Self::TGate, smallvec![], q2.clone()),
                            (Self::CXGate, smallvec![], q1_2),
                            (Self::TdgGate, smallvec![], q2.clone()),
                            (Self::CXGate, smallvec![], q0_2),
                            (Self::TGate, smallvec![], q1.clone()),
                            (Self::TGate, smallvec![], q2.clone()),
                            (Self::HGate, smallvec![], q2),
                            (Self::CXGate, smallvec![], q0_1.clone()),
                            (Self::TGate, smallvec![], q0),
                            (Self::TdgGate, smallvec![], q1),
                            (Self::CXGate, smallvec![], q0_1),
                        ],
                        FLOAT_ZERO,
                    )
                    .expect("Unexpected Qiskit python bug"),
                )
            }),
            Self::RXGate => todo!("Add when we have R"),
            Self::RYGate => todo!("Add when we have R"),
            Self::RZGate => Python::with_gil(|py| -> Option<CircuitData> {
                let theta = &params[0];
                Some(
                    CircuitData::from_standard_gates(
                        py,
                        1,
                        [(
                            Self::PhaseGate,
                            smallvec![theta.clone()],
                            smallvec![Qubit(0)],
                        )],
                        multiply_param(theta, -0.5, py),
                    )
                    .expect("Unexpected Qiskit python bug"),
                )
            }),
            Self::ECRGate => todo!("Add when we have RZX"),
            Self::SwapGate => Python::with_gil(|py| -> Option<CircuitData> {
                Some(
                    CircuitData::from_standard_gates(
                        py,
                        2,
                        [
                            (Self::CXGate, smallvec![], smallvec![Qubit(0), Qubit(1)]),
                            (Self::CXGate, smallvec![], smallvec![Qubit(1), Qubit(0)]),
                            (Self::CXGate, smallvec![], smallvec![Qubit(0), Qubit(1)]),
                        ],
                        FLOAT_ZERO,
                    )
                    .expect("Unexpected Qiskit python bug"),
                )
            }),
            Self::SXGate => Python::with_gil(|py| -> Option<CircuitData> {
                Some(
                    CircuitData::from_standard_gates(
                        py,
                        1,
                        [
                            (Self::SdgGate, smallvec![], smallvec![Qubit(0)]),
                            (Self::HGate, smallvec![], smallvec![Qubit(0)]),
                            (Self::SdgGate, smallvec![], smallvec![Qubit(0)]),
                        ],
                        FLOAT_ZERO,
                    )
                    .expect("Unexpected Qiskit python bug"),
                )
            }),
            Self::SXdgGate => Python::with_gil(|py| -> Option<CircuitData> {
                Some(
                    CircuitData::from_standard_gates(
                        py,
                        1,
                        [
                            (Self::SGate, smallvec![], smallvec![Qubit(0)]),
                            (Self::HGate, smallvec![], smallvec![Qubit(0)]),
                            (Self::SGate, smallvec![], smallvec![Qubit(0)]),
                        ],
                        FLOAT_ZERO,
                    )
                    .expect("Unexpected Qiskit python bug"),
                )
            }),
            Self::GlobalPhaseGate => Python::with_gil(|py| -> Option<CircuitData> {
                Some(
                    CircuitData::from_standard_gates(py, 0, [], params[0].clone())
                        .expect("Unexpected Qiskit python bug"),
                )
            }),
            Self::IGate => None,
            Self::HGate => Python::with_gil(|py| -> Option<CircuitData> {
                Some(
                    CircuitData::from_standard_gates(
                        py,
                        1,
                        [(
                            Self::UGate,
                            smallvec![Param::Float(PI2), Param::Float(0.), Param::Float(PI)],
                            smallvec![Qubit(0)],
                        )],
                        FLOAT_ZERO,
                    )
                    .expect("Unexpected Qiskit python bug"),
                )
            }),
            Self::PhaseGate => Python::with_gil(|py| -> Option<CircuitData> {
                Some(
                    CircuitData::from_standard_gates(
                        py,
                        1,
                        [(
                            Self::UGate,
                            smallvec![Param::Float(0.), Param::Float(0.), params[0].clone()],
                            smallvec![Qubit(0)],
                        )],
                        FLOAT_ZERO,
                    )
                    .expect("Unexpected Qiskit python bug"),
                )
            }),
            Self::UGate => None,
            Self::SGate => Python::with_gil(|py| -> Option<CircuitData> {
                Some(
                    CircuitData::from_standard_gates(
                        py,
                        1,
                        [(
                            Self::PhaseGate,
                            smallvec![Param::Float(PI2)],
                            smallvec![Qubit(0)],
                        )],
                        FLOAT_ZERO,
                    )
                    .expect("Unexpected Qiskit python bug"),
                )
            }),
            Self::U1Gate => Python::with_gil(|py| -> Option<CircuitData> {
                Some(
                    CircuitData::from_standard_gates(
                        py,
                        1,
                        [(
                            Self::PhaseGate,
                            params.iter().cloned().collect(),
                            smallvec![Qubit(0)],
                        )],
                        FLOAT_ZERO,
                    )
                    .expect("Unexpected Qiskit python bug"),
                )
            }),
            Self::SdgGate => Python::with_gil(|py| -> Option<CircuitData> {
                Some(
                    CircuitData::from_standard_gates(
                        py,
                        1,
                        [(
                            Self::PhaseGate,
                            smallvec![Param::Float(-PI2)],
                            smallvec![Qubit(0)],
                        )],
                        FLOAT_ZERO,
                    )
                    .expect("Unexpected Qiskit python bug"),
                )
            }),
            Self::U2Gate => Python::with_gil(|py| -> Option<CircuitData> {
                Some(
                    CircuitData::from_standard_gates(
                        py,
                        1,
                        [(
                            Self::UGate,
                            smallvec![Param::Float(PI / 2.), params[0].clone(), params[1].clone()],
                            smallvec![Qubit(0)],
                        )],
                        FLOAT_ZERO,
                    )
                    .expect("Unexpected Qiskit python bug"),
                )
            }),
            Self::TGate => Python::with_gil(|py| -> Option<CircuitData> {
                Some(
                    CircuitData::from_standard_gates(
                        py,
                        1,
                        [(
                            Self::PhaseGate,
                            smallvec![Param::Float(PI4)],
                            smallvec![Qubit(0)],
                        )],
                        FLOAT_ZERO,
                    )
                    .expect("Unexpected Qiskit python bug"),
                )
            }),
            Self::U3Gate => Python::with_gil(|py| -> Option<CircuitData> {
                Some(
                    CircuitData::from_standard_gates(
                        py,
                        1,
                        [(
                            Self::UGate,
                            params.iter().cloned().collect(),
                            smallvec![Qubit(0)],
                        )],
                        FLOAT_ZERO,
                    )
                    .expect("Unexpected Qiskit python bug"),
                )
            }),
            Self::TdgGate => Python::with_gil(|py| -> Option<CircuitData> {
                Some(
                    CircuitData::from_standard_gates(
                        py,
                        1,
                        [(
                            Self::PhaseGate,
                            smallvec![Param::Float(-PI4)],
                            smallvec![Qubit(0)],
                        )],
                        FLOAT_ZERO,
                    )
                    .expect("Unexpected Qiskit python bug"),
                )
            }),
            Self::ISwapGate => Python::with_gil(|py| -> Option<CircuitData> {
                Some(
                    CircuitData::from_standard_gates(
                        py,
                        2,
                        [
                            (Self::SGate, smallvec![], smallvec![Qubit(0)]),
                            (Self::SGate, smallvec![], smallvec![Qubit(1)]),
                            (Self::HGate, smallvec![], smallvec![Qubit(0)]),
                            (Self::CXGate, smallvec![], smallvec![Qubit(0), Qubit(1)]),
                            (Self::CXGate, smallvec![], smallvec![Qubit(1), Qubit(0)]),
                            (Self::HGate, smallvec![], smallvec![Qubit(1)]),
                        ],
                        FLOAT_ZERO,
                    )
                    .expect("Unexpected Qiskit python bug"),
                )
            }),
            Self::XXMinusYYGate => Python::with_gil(|py| -> Option<CircuitData> {
                let q0 = smallvec![Qubit(0)];
                let q1 = smallvec![Qubit(1)];
                let q0_1 = smallvec![Qubit(0), Qubit(1)];
                let theta = &params[0];
                let beta = &params[1];
                Some(
                    CircuitData::from_standard_gates(
                        py,
                        2,
                        [
                            (
                                Self::RZGate,
                                smallvec![multiply_param(beta, -1.0, py)],
                                q1.clone(),
                            ),
                            (Self::RZGate, smallvec![Param::Float(-PI2)], q0.clone()),
                            (Self::SXGate, smallvec![], q0.clone()),
                            (Self::RZGate, smallvec![Param::Float(PI2)], q0.clone()),
                            (Self::SGate, smallvec![], q1.clone()),
                            (Self::CXGate, smallvec![], q0_1.clone()),
                            (
                                Self::RYGate,
                                smallvec![multiply_param(theta, 0.5, py)],
                                q0.clone(),
                            ),
                            (
                                Self::RYGate,
                                smallvec![multiply_param(theta, -0.5, py)],
                                q1.clone(),
                            ),
                            (Self::CXGate, smallvec![], q0_1),
                            (Self::SdgGate, smallvec![], q1.clone()),
                            (Self::RZGate, smallvec![Param::Float(-PI2)], q0.clone()),
                            (Self::SXdgGate, smallvec![], q0.clone()),
                            (Self::RZGate, smallvec![Param::Float(PI2)], q0),
                            (Self::RZGate, smallvec![beta.clone()], q1),
                        ],
                        FLOAT_ZERO,
                    )
                    .expect("Unexpected Qiskit python bug"),
                )
            }),
            Self::XXPlusYYGate => Python::with_gil(|py| -> Option<CircuitData> {
                let q0 = smallvec![Qubit(0)];
                let q1 = smallvec![Qubit(1)];
                let q1_0 = smallvec![Qubit(1), Qubit(0)];
                let theta = &params[0];
                let beta = &params[1];
                Some(
                    CircuitData::from_standard_gates(
                        py,
                        2,
                        [
                            (Self::RZGate, smallvec![beta.clone()], q0.clone()),
                            (Self::RZGate, smallvec![Param::Float(-PI2)], q1.clone()),
                            (Self::SXGate, smallvec![], q1.clone()),
                            (Self::RZGate, smallvec![Param::Float(PI2)], q1.clone()),
                            (Self::SGate, smallvec![], q0.clone()),
                            (Self::CXGate, smallvec![], q1_0.clone()),
                            (
                                Self::RYGate,
                                smallvec![multiply_param(theta, -0.5, py)],
                                q1.clone(),
                            ),
                            (
                                Self::RYGate,
                                smallvec![multiply_param(theta, -0.5, py)],
                                q0.clone(),
                            ),
                            (Self::CXGate, smallvec![], q1_0),
                            (Self::SdgGate, smallvec![], q0.clone()),
                            (Self::RZGate, smallvec![Param::Float(-PI2)], q1.clone()),
                            (Self::SXdgGate, smallvec![], q1.clone()),
                            (Self::RZGate, smallvec![Param::Float(PI2)], q1),
                            (Self::RZGate, smallvec![multiply_param(beta, -1.0, py)], q0),
                        ],
                        FLOAT_ZERO,
                    )
                    .expect("Unexpected Qiskit python bug"),
                )
            }),
            Self::U1Gate | Self::U2Gate | Self::U3Gate => todo!(),
            Self::CRXGate | Self::CRYGate | Self::CRZGate => todo!(),
            Self::RGate => todo!(),
            Self::CHGate => todo!(),
            Self::CPhaseGate => todo!(),
            Self::CSGate => todo!(),
            Self::CSdgGate => todo!(),
            Self::CSXGate => todo!(),
            Self::CSwapGate => todo!(),
            Self::CUGate => todo!(),
            Self::CU1Gate => todo!(),
            Self::CU3Gate => todo!(),
            Self::C3XGate | Self::C3SXGate | Self::C4XGate => todo!(),
            Self::DCXGate => todo!(),
            Self::CCZGate => todo!(),
            Self::RCCXGate | Self::RC3XGate => todo!(),
            Self::RXXGate | Self::RYYGate | Self::RZZGate => todo!(),
            Self::RZXGate => todo!(),
        }
    }

    fn standard_gate(&self) -> Option<StandardGate> {
        Some(*self)
    }
}

const FLOAT_ZERO: Param = Param::Float(0.0);

fn multiply_param(param: &Param, mult: f64, py: Python) -> Param {
    match param {
        Param::Float(theta) => Param::Float(*theta * mult),
        Param::ParameterExpression(theta) => Param::ParameterExpression(
            theta
                .clone_ref(py)
                .call_method1(py, intern!(py, "__rmul__"), (mult,))
                .expect("Parameter expression for global phase failed"),
        ),
        Param::Obj(_) => unreachable!(),
    }
}

/// This class is used to wrap a Python side Instruction that is not in the standard library
#[derive(Clone, Debug)]
#[pyclass(freelist = 20, module = "qiskit._accelerate.circuit")]
pub struct PyInstruction {
    pub qubits: u32,
    pub clbits: u32,
    pub params: u32,
    pub op_name: String,
    pub instruction: PyObject,
}

#[pymethods]
impl PyInstruction {
    #[new]
    fn new(op_name: String, qubits: u32, clbits: u32, params: u32, instruction: PyObject) -> Self {
        PyInstruction {
            qubits,
            clbits,
            params,
            op_name,
            instruction,
        }
    }
}

impl Operation for PyInstruction {
    fn name(&self) -> &str {
        self.op_name.as_str()
    }
    fn num_qubits(&self) -> u32 {
        self.qubits
    }
    fn num_clbits(&self) -> u32 {
        self.clbits
    }
    fn num_params(&self) -> u32 {
        self.params
    }
    fn control_flow(&self) -> bool {
        false
    }
    fn matrix(&self, _params: &[Param]) -> Option<Array2<Complex64>> {
        None
    }
    fn definition(&self, _params: &[Param]) -> Option<CircuitData> {
        Python::with_gil(|py| -> Option<CircuitData> {
            match self.instruction.getattr(py, intern!(py, "definition")) {
                Ok(definition) => {
                    let res: Option<PyObject> = definition.call0(py).ok()?.extract(py).ok();
                    match res {
                        Some(x) => {
                            let out: CircuitData =
                                x.getattr(py, intern!(py, "data")).ok()?.extract(py).ok()?;
                            Some(out)
                        }
                        None => None,
                    }
                }
                Err(_) => None,
            }
        })
    }
    fn standard_gate(&self) -> Option<StandardGate> {
        None
    }

    fn directive(&self) -> bool {
        Python::with_gil(|py| -> bool {
            match self.instruction.getattr(py, intern!(py, "_directive")) {
                Ok(directive) => {
                    let res: bool = directive.extract(py).unwrap();
                    res
                }
                Err(_) => false,
            }
        })
    }
}

/// This class is used to wrap a Python side Gate that is not in the standard library
#[derive(Clone, Debug)]
#[pyclass(freelist = 20, module = "qiskit._accelerate.circuit")]
pub struct PyGate {
    pub qubits: u32,
    pub clbits: u32,
    pub params: u32,
    pub op_name: String,
    pub gate: PyObject,
}

#[pymethods]
impl PyGate {
    #[new]
    fn new(op_name: String, qubits: u32, clbits: u32, params: u32, gate: PyObject) -> Self {
        PyGate {
            qubits,
            clbits,
            params,
            op_name,
            gate,
        }
    }
}

impl Operation for PyGate {
    fn name(&self) -> &str {
        self.op_name.as_str()
    }
    fn num_qubits(&self) -> u32 {
        self.qubits
    }
    fn num_clbits(&self) -> u32 {
        self.clbits
    }
    fn num_params(&self) -> u32 {
        self.params
    }
    fn control_flow(&self) -> bool {
        false
    }
    fn matrix(&self, _params: &[Param]) -> Option<Array2<Complex64>> {
        Python::with_gil(|py| -> Option<Array2<Complex64>> {
            match self.gate.getattr(py, intern!(py, "to_matrix")) {
                Ok(to_matrix) => {
                    let res: Option<PyObject> = to_matrix.call0(py).ok()?.extract(py).ok();
                    match res {
                        Some(x) => {
                            let array: PyReadonlyArray2<Complex64> = x.extract(py).ok()?;
                            Some(array.as_array().to_owned())
                        }
                        None => None,
                    }
                }
                Err(_) => None,
            }
        })
    }
    fn definition(&self, _params: &[Param]) -> Option<CircuitData> {
        Python::with_gil(|py| -> Option<CircuitData> {
            match self.gate.getattr(py, intern!(py, "definition")) {
                Ok(definition) => {
                    let res: Option<PyObject> = definition.call0(py).ok()?.extract(py).ok();
                    match res {
                        Some(x) => {
                            let out: CircuitData =
                                x.getattr(py, intern!(py, "data")).ok()?.extract(py).ok()?;
                            Some(out)
                        }
                        None => None,
                    }
                }
                Err(_) => None,
            }
        })
    }
    fn standard_gate(&self) -> Option<StandardGate> {
        Python::with_gil(|py| -> Option<StandardGate> {
            match self.gate.getattr(py, intern!(py, "_standard_gate")) {
                Ok(stdgate) => match stdgate.extract(py) {
                    Ok(out_gate) => out_gate,
                    Err(_) => None,
                },
                Err(_) => None,
            }
        })
    }
    fn directive(&self) -> bool {
        false
    }
}

/// This class is used to wrap a Python side Operation that is not in the standard library
#[derive(Clone, Debug)]
#[pyclass(freelist = 20, module = "qiskit._accelerate.circuit")]
pub struct PyOperation {
    pub qubits: u32,
    pub clbits: u32,
    pub params: u32,
    pub op_name: String,
    pub operation: PyObject,
}

#[pymethods]
impl PyOperation {
    #[new]
    fn new(op_name: String, qubits: u32, clbits: u32, params: u32, operation: PyObject) -> Self {
        PyOperation {
            qubits,
            clbits,
            params,
            op_name,
            operation,
        }
    }
}

impl Operation for PyOperation {
    fn name(&self) -> &str {
        self.op_name.as_str()
    }
    fn num_qubits(&self) -> u32 {
        self.qubits
    }
    fn num_clbits(&self) -> u32 {
        self.clbits
    }
    fn num_params(&self) -> u32 {
        self.params
    }
    fn control_flow(&self) -> bool {
        false
    }
    fn matrix(&self, _params: &[Param]) -> Option<Array2<Complex64>> {
        None
    }
    fn definition(&self, _params: &[Param]) -> Option<CircuitData> {
        None
    }
    fn standard_gate(&self) -> Option<StandardGate> {
        None
    }

    fn directive(&self) -> bool {
        Python::with_gil(|py| -> bool {
            match self.operation.getattr(py, intern!(py, "_directive")) {
                Ok(directive) => {
                    let res: bool = directive.extract(py).unwrap();
                    res
                }
                Err(_) => false,
            }
        })
    }
}<|MERGE_RESOLUTION|>--- conflicted
+++ resolved
@@ -208,7 +208,6 @@
     U1Gate = 26,
     U2Gate = 27,
     U3Gate = 28,
-<<<<<<< HEAD
     CRXGate = 29,
     CRYGate = 30,
     CRZGate = 31,
@@ -233,27 +232,20 @@
     RYYGate = 50,
     RZZGate = 51,
     RZXGate = 52,
-=======
->>>>>>> 35f6297f
 }
 
 // TODO: replace all 34s (placeholders) with actual number
 static STANDARD_GATE_NUM_QUBITS: [u32; STANDARD_GATE_SIZE] = [
-<<<<<<< HEAD
     1, 1, 1, 2, 2, 2, 3, 1, 1, 1, // 0-9
     2, 2, 1, 0, 1, 1, 1, 1, 1, 1, // 10-19
     1, 1, 1, 2, 2, 2, 1, 1, 1, 34, // 20-29
     34, 34, 34, 2, 2, 2, 2, 2, 3, 2, // 30-39
     2, 2, 34, 34, 34, 34, 34, 34, 34, 34, // 40-49
     34, 34, 34, // 50-52
-=======
-    1, 1, 1, 2, 2, 2, 3, 1, 1, 1, 2, 2, 1, 0, 1, 1, 1, 1, 1, 1, 1, 1, 1, 2, 2, 2, 1, 1, 1,
->>>>>>> 35f6297f
 ];
 
 // TODO: replace all 34s (placeholders) with actual number
 static STANDARD_GATE_NUM_PARAMS: [u32; STANDARD_GATE_SIZE] = [
-<<<<<<< HEAD
     0, 0, 0, 0, 0, 0, 0, 1, 1, 1, // 0-9
     0, 0, 0, 1, 0, 0, 1, 3, 0, 0, // 10-19
     0, 0, 0, 0, 2, 2, 1, 2, 3, 34, // 20-29
@@ -316,41 +308,6 @@
     "ryy",          // 50
     "rzz",          // 51
     "rzx",          // 52
-=======
-    0, 0, 0, 0, 0, 0, 0, 1, 1, 1, 0, 0, 0, 1, 0, 0, 1, 3, 0, 0, 0, 0, 0, 0, 2, 2, 1, 2, 3,
-];
-
-static STANDARD_GATE_NAME: [&str; STANDARD_GATE_SIZE] = [
-    "z",
-    "y",
-    "x",
-    "cz",
-    "cy",
-    "cx",
-    "ccx",
-    "rx",
-    "ry",
-    "rz",
-    "ecr",
-    "swap",
-    "sx",
-    "global_phase",
-    "id",
-    "h",
-    "p",
-    "u",
-    "s",
-    "sdg",
-    "t",
-    "tdg",
-    "sxdg",
-    "iswap",
-    "xx_minus_yy",
-    "xx_plus_yy",
-    "u1",
-    "u2",
-    "u3",
->>>>>>> 35f6297f
 ];
 
 #[pymethods]
@@ -399,12 +356,7 @@
 //
 // Remove this when std::mem::variant_count() is stabilized (see
 // https://github.com/rust-lang/rust/issues/73662 )
-<<<<<<< HEAD
-
 pub const STANDARD_GATE_SIZE: usize = 53;
-=======
-pub const STANDARD_GATE_SIZE: usize = 29;
->>>>>>> 35f6297f
 
 impl Operation for StandardGate {
     fn name(&self) -> &str {
@@ -545,8 +497,22 @@
                 }
                 _ => None,
             },
-<<<<<<< HEAD
-            Self::U1Gate | Self::U2Gate | Self::U3Gate => todo!(),
+            Self::U1Gate => match params[0] {
+                Param::Float(val) => Some(aview2(&gate_matrix::u1_gate(val)).to_owned()),
+                _ => None,
+            },
+            Self::U2Gate => match params {
+                [Param::Float(phi), Param::Float(lam)] => {
+                    Some(aview2(&gate_matrix::u2_gate(*phi, *lam)).to_owned())
+                }
+                _ => None,
+            },
+            Self::U3Gate => match params {
+                [Param::Float(theta), Param::Float(phi), Param::Float(lam)] => {
+                    Some(aview2(&gate_matrix::u3_gate(*theta, *phi, *lam)).to_owned())
+                }
+                _ => None,
+            },
             Self::CRXGate | Self::CRYGate | Self::CRZGate => todo!(),
             Self::RGate => todo!(),
             Self::CHGate => todo!(),
@@ -562,24 +528,6 @@
             Self::RCCXGate | Self::RC3XGate => todo!(),
             Self::RXXGate | Self::RYYGate | Self::RZZGate => todo!(),
             Self::RZXGate => todo!(),
-=======
-            Self::U1Gate => match params[0] {
-                Param::Float(val) => Some(aview2(&gate_matrix::u1_gate(val)).to_owned()),
-                _ => None,
-            },
-            Self::U2Gate => match params {
-                [Param::Float(phi), Param::Float(lam)] => {
-                    Some(aview2(&gate_matrix::u2_gate(*phi, *lam)).to_owned())
-                }
-                _ => None,
-            },
-            Self::U3Gate => match params {
-                [Param::Float(theta), Param::Float(phi), Param::Float(lam)] => {
-                    Some(aview2(&gate_matrix::u3_gate(*theta, *phi, *lam)).to_owned())
-                }
-                _ => None,
-            },
->>>>>>> 35f6297f
         }
     }
 
