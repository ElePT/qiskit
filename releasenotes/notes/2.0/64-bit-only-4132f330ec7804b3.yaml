--- conflicted
+++ resolved
@@ -1,27 +1,12 @@
 ---
 upgrade:
   - |
-<<<<<<< HEAD
     Qiskit v2.0 has dropped support for Linux i686 and 32-bit Windows. Starting in Qiskit
     v2.0.0, a 64-bit platform is required to run pre-compiled installations of Qiskit. 
     This aligns with the trend in the scientific Python community and allows Qiskit to 
     focus on performance improvements for increasingly complex quantum computing hardware.
     
-    Qiskit v1.x will continue to support 32-bit platforms, but starting in 
-    this v2.0.0 release, Qiskit will no longer publish pre-compiled binaries for them, and 
-    offers no guarantee of successful source builds on 32-bit platforms.
-=======
-    Qiskit no longer supports Linux i686 and 32-bit Windows. Starting in Qiskit
-    v2.0.0, a 64-bit platform is required to run Qiskit. The user base for 32-bit
-    architectures is relatively small, and as Qiskit continues to focus on
-    improving performance to handle the increased scale in the complexity
-    of quantum computing hardware, maintaining support for 32-bit platforms
-    has become increasingly difficult. 
-    This, coupled with the larger scientific Python community's trend 
-    away from 32-bit platform support, makes maintaining support for 32-bit 
-    platforms no longer viable.
-    Qiskit v1.4 will continue to support 32-bit platforms until end-of-life (September 2025), but starting with 
-    this 2.0.0 release, Qiskit no longer supports these platforms, will no 
+    Qiskit v1.4 will continue to support 32-bit platforms until end-of-life (September 2025), 
+    but starting in this 2.0.0 release, Qiskit will no 
     longer publish pre-compiled binaries for them, and offers no guarantee of 
-    successful source builds on 32-bit platforms.
->>>>>>> 0d099986
+    successful source builds on 32-bit platforms.