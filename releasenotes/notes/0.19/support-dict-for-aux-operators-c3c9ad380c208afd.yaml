---
features:
  - |
<<<<<<< HEAD
    The :obj:`~qiskit.algorithms.eigen_solvers.Eigensolver` and
    :obj:`.MinimumEigensolver` interfaces now support the type
    ``Dict[str, Optional[OperatorBase]]`` for the ``aux_operators`` parameter in their respective
    :meth:`~qiskit.algorithms.eigen_solvers.Eigensolver.compute_eigenvalues` and
    :meth:`~.MinimumEigensolver.compute_minimum_eigenvalue` methods.
=======
    The :obj:`.Eigensolver` and :obj:`~qiskit.algorithms.minimimum_eigen_solvers.MinimumEigensolver`
    interfaces now support the type
    ``Dict[str, Optional[OperatorBase]]`` for the ``aux_operators`` parameter in their respective
    :meth:`~.Eigensolver.compute_eigenvalues` and 
    :meth:`~qiskit.algorithms.minimimum_eigen_solvers.MinimumEigensolver.compute_minimum_eigenvalue` methods.
>>>>>>> 3357ebef
    In this case, the auxiliary eigenvalues are also stored in a dictionary under the same keys
    provided by the ``aux_operators`` dictionary. Keys that correspond to an operator that does not commute
    with the main operator are dropped.<|MERGE_RESOLUTION|>--- conflicted
+++ resolved
@@ -1,19 +1,11 @@
 ---
 features:
   - |
-<<<<<<< HEAD
     The :obj:`~qiskit.algorithms.eigen_solvers.Eigensolver` and
-    :obj:`.MinimumEigensolver` interfaces now support the type
+    :obj:`~qiskit.algorithms.minimimum_eigen_solvers.MinimumEigensolver` interfaces now support the type
     ``Dict[str, Optional[OperatorBase]]`` for the ``aux_operators`` parameter in their respective
     :meth:`~qiskit.algorithms.eigen_solvers.Eigensolver.compute_eigenvalues` and
-    :meth:`~.MinimumEigensolver.compute_minimum_eigenvalue` methods.
-=======
-    The :obj:`.Eigensolver` and :obj:`~qiskit.algorithms.minimimum_eigen_solvers.MinimumEigensolver`
-    interfaces now support the type
-    ``Dict[str, Optional[OperatorBase]]`` for the ``aux_operators`` parameter in their respective
-    :meth:`~.Eigensolver.compute_eigenvalues` and 
     :meth:`~qiskit.algorithms.minimimum_eigen_solvers.MinimumEigensolver.compute_minimum_eigenvalue` methods.
->>>>>>> 3357ebef
     In this case, the auxiliary eigenvalues are also stored in a dictionary under the same keys
     provided by the ``aux_operators`` dictionary. Keys that correspond to an operator that does not commute
     with the main operator are dropped.